--- conflicted
+++ resolved
@@ -188,23 +188,7 @@
   # C0326 bad-whitespace
   # W0611 unused-import
   # W0622 redefined-builtin
-<<<<<<< HEAD
-  # W9015 missing-param-doc Disabled for https://github.com/PyCQA/pylint/issues/2738
   grep -E '(\[E|\[W0311|\[W0312|\[C0330|\[C0301|\[C0326|\[W0611|\[W0622)' ${OUTPUT_FILE} > ${ERRORS_FILE}
-
-  N_ERRORS=0
-  while read -r LINE; do
-    IS_ALLOWLISTED=0
-    for WL_REGEX in ${ERROR_ALLOWLIST}; do
-      if echo ${LINE} | grep -q "${WL_REGEX}"; then
-        echo "Found an allowlisted error:"
-        echo "  ${LINE}"
-        IS_ALLOWLISTED=1
-      fi
-    done
-=======
-  grep -E '(\[E|\[W0311|\[W0312|\[C0330|\[C0301|\[C0326|\[W0611|\[W0622)' ${OUTPUT_FILE} > ${ERRORS_FILE}
->>>>>>> 6f3bc3a0
 
   # Split the pylint reported errors into permitted ones and those we want to
   # block submit on until fixed.
