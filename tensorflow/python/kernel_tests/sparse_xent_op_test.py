# Copyright 2015 The TensorFlow Authors. All Rights Reserved.
#
# Licensed under the Apache License, Version 2.0 (the "License");
# you may not use this file except in compliance with the License.
# You may obtain a copy of the License at
#
#     http://www.apache.org/licenses/LICENSE-2.0
#
# Unless required by applicable law or agreed to in writing, software
# distributed under the License is distributed on an "AS IS" BASIS,
# WITHOUT WARRANTIES OR CONDITIONS OF ANY KIND, either express or implied.
# See the License for the specific language governing permissions and
# limitations under the License.
# ==============================================================================
"""Tests for SparseSoftmaxCrossEntropyWithLogits op."""

from __future__ import absolute_import
from __future__ import division
from __future__ import print_function

import sys
import time

import numpy as np

from tensorflow.core.protobuf import config_pb2
from tensorflow.python.client import session
from tensorflow.python.framework import constant_op
from tensorflow.python.framework import dtypes
from tensorflow.python.framework import errors_impl
from tensorflow.python.framework import ops as ops_lib
from tensorflow.python.ops import array_ops
from tensorflow.python.ops import gen_nn_ops
from tensorflow.python.ops import gradient_checker
from tensorflow.python.ops import gradients_impl
from tensorflow.python.ops import math_ops
from tensorflow.python.ops import nn_ops
from tensorflow.python.ops import sparse_ops
import tensorflow.python.ops.nn_grad  # pylint: disable=unused-import
from tensorflow.python.platform import app
from tensorflow.python.platform import test


class SparseXentTest(test.TestCase):

  def _npXent(self, features, labels):
    features = np.reshape(features, [-1, features.shape[-1]])
    labels = np.reshape(labels, [-1])
    batch_dim = 0
    class_dim = 1
    batch_size = features.shape[batch_dim]
    e = np.exp(features - np.reshape(
        np.amax(
            features, axis=class_dim), [batch_size, 1]))
    probs = e / np.reshape(np.sum(e, axis=class_dim), [batch_size, 1])
    labels_mat = np.zeros_like(probs).astype(probs.dtype)
    labels_mat[np.arange(batch_size), labels] = 1.0
    bp = (probs - labels_mat)
    l = -np.sum(labels_mat * np.log(probs + 1.0e-20), axis=1)
    return l, bp

  def _testXent(self, np_features, np_labels):
    np_loss, np_backprop = self._npXent(np_features, np_labels)
    with self.cached_session(use_gpu=True) as sess:
      loss, backprop = gen_nn_ops.sparse_softmax_cross_entropy_with_logits(
          np_features, np_labels)
      tf_loss, tf_backprop = sess.run([loss, backprop])
    self.assertAllCloseAccordingToType(np_loss, tf_loss)
    self.assertAllCloseAccordingToType(np_backprop, tf_backprop)

  def testSingleClass(self):
    for label_dtype in np.int32, np.int64:
      with self.cached_session(use_gpu=True) as sess:
        loss, backprop = gen_nn_ops.sparse_softmax_cross_entropy_with_logits(
            np.array([[1.], [-1.], [0.]]).astype(np.float32),
            np.array([0, 0, 0]).astype(label_dtype))
        tf_loss, tf_backprop = sess.run([loss, backprop])
      self.assertAllClose([0.0, 0.0, 0.0], tf_loss)
      self.assertAllClose([[0.0], [0.0], [0.0]], tf_backprop)

  def testInvalidLabel(self):
    features = [[1., 1., 1., 1.], [1., 1., 1., 1.], [1., 2., 3., 4.],
                [1., 2., 3., 4.]]
    labels = [4, 3, 0, -1]

    if test.is_built_with_cuda() and test.is_gpu_available():
      with self.session(use_gpu=True) as sess:
        loss, backprop = (
            gen_nn_ops.sparse_softmax_cross_entropy_with_logits(
                features, labels))
        tf_loss, tf_backprop = sess.run([loss, backprop])
        self.assertAllClose(
            [[np.nan] * 4, [0.25, 0.25, 0.25, -0.75],
             [-0.968, 0.087, 0.237, 0.6439], [np.nan] * 4],
            tf_backprop,
            rtol=1e-3,
            atol=1e-3)
        self.assertAllClose(
            [np.nan, 1.3862, 3.4420, np.nan], tf_loss, rtol=1e-3, atol=1e-3)

    with self.session(use_gpu=False) as sess:
      loss, backprop = (
          gen_nn_ops.sparse_softmax_cross_entropy_with_logits(features, labels))
      with self.assertRaisesOpError("Received a label value of"):
        sess.run([loss, backprop])

  def testNpXent(self):
    # We create 2 batches of logits for testing.
    # batch 0 is the boring uniform distribution: 1, 1, 1, 1, with target 3.
    # batch 1 has a bit of difference: 1, 2, 3, 4, with target 0.
    features = [[1., 1., 1., 1.], [1., 2., 3., 4.]]
    labels = [3, 0]

    # For batch 0, we expect the uniform distribution: 0.25, 0.25, 0.25, 0.25
    # With a hard target 3, the backprop is [0.25, 0.25, 0.25, -0.75]
    # The loss for this batch is -log(0.25) = 1.386
    #
    # For batch 1, we have:
    # exp(0) = 1
    # exp(1) = 2.718
    # exp(2) = 7.389
    # exp(3) = 20.085
    # SUM = 31.192
    # So we have as probabilities:
    # exp(0) / SUM = 0.032
    # exp(1) / SUM = 0.087
    # exp(2) / SUM = 0.237
    # exp(3) / SUM = 0.644
    # With a hard 1, the backprop is [0.032 - 1.0 = -0.968, 0.087, 0.237, 0.644]
    # The loss for this batch is [1.0 * -log(0.25), 1.0 * -log(0.032)]
    # = [1.3862, 3.4420]
    np_loss, np_backprop = self._npXent(np.array(features), np.array(labels))
    self.assertAllClose(
        np.array([[0.25, 0.25, 0.25, -0.75], [-0.968, 0.087, 0.237, 0.6439]]),
        np_backprop,
        rtol=1.e-3,
        atol=1.e-3)
    self.assertAllClose(
        np.array([1.3862, 3.4420]), np_loss, rtol=1.e-3, atol=1.e-3)

  def testShapeMismatch(self):
    with self.session(use_gpu=True):
      with self.assertRaisesRegexp(ValueError, ".*Rank mismatch:*"):
        nn_ops.sparse_softmax_cross_entropy_with_logits(
            labels=[[0, 2]], logits=[[0., 1.], [2., 3.], [2., 3.]])

  def testScalar(self):
    with self.session(use_gpu=True):
      with self.assertRaisesRegexp(ValueError, ".*Logits cannot be scalars*"):
        nn_ops.sparse_softmax_cross_entropy_with_logits(
            labels=constant_op.constant(0), logits=constant_op.constant(1.0))

  def testLabelsPlaceholderScalar(self):
    with self.session(use_gpu=True):
      labels = array_ops.placeholder(np.int32)
      y = nn_ops.sparse_softmax_cross_entropy_with_logits(
          labels=labels, logits=[[7.]])
      with self.assertRaisesOpError("labels must be 1-D"):
        y.eval(feed_dict={labels: 0})

  def testVector(self):
    with self.session(use_gpu=True):
      loss = nn_ops.sparse_softmax_cross_entropy_with_logits(
          labels=constant_op.constant(0), logits=constant_op.constant([1.0]))
      self.assertAllClose(0.0, loss.eval())

  def testFloat(self):
    for label_dtype in np.int32, np.int64:
      self._testXent(
          np.array([[1., 1., 1., 1.], [1., 2., 3., 4.]]).astype(np.float32),
          np.array([3, 0]).astype(label_dtype))

  def testDouble(self):
    for label_dtype in np.int32, np.int64:
      self._testXent(
          np.array([[1., 1., 1., 1.], [1., 2., 3., 4.]]).astype(np.float64),
          np.array([0, 3]).astype(label_dtype))

  def testHalf(self):
    for label_dtype in np.int32, np.int64:
      self._testXent(
          np.array([[1., 1., 1., 1.], [1., 2., 3., 4.]]).astype(np.float16),
          np.array([3, 0]).astype(label_dtype))

  def testEmpty(self):
    self._testXent(np.zeros((0, 3)), np.zeros((0,), dtype=np.int32))

  def testGradient(self):
<<<<<<< HEAD
    with self.test_session(use_gpu=True) as sess:
=======
    with self.session(use_gpu=True):
>>>>>>> 7bcbcc13
      l = constant_op.constant([3, 0, 1], name="l")
      f = constant_op.constant(
          [0.1, 0.2, 0.3, 0.4, 0.1, 0.4, 0.9, 1.6, 0.1, 0.8, 2.7, 6.4],
          shape=[3, 4],
          dtype=dtypes.float64,
          name="f")
      x = nn_ops.sparse_softmax_cross_entropy_with_logits(
          labels=l, logits=f, name="xent")
      err = gradient_checker.compute_gradient_error(f, [3, 4], x, [3])

      # Check that no extra computation performed. When only first derivative is requested,
      # second derivative must not be computed. So when there is no second derivative,
      # there is no `BatchMatMul` op in the graph.
      op_names = [
          op.op_def.name for op in sess.graph.get_operations() if op.op_def
      ]
      self.assertNotIn("BatchMatMul", op_names)

    print("cross entropy gradient err = ", err)
    self.assertLess(err, 5e-8)

  def testSecondGradient(self):
    with self.test_session() as sess:
      l = constant_op.constant([3, 0, 1], name="l")
      f = constant_op.constant(
          [0.3, 0.4, 0.1, 1.2, 0.1, 1.9, 0.1, 0.7, 0.8, 0.2, 1.3, 1.3],
          shape=[3, 4],
          dtype=dtypes.float64,
          name="f")
      x = nn_ops.sparse_softmax_cross_entropy_with_logits(
          labels=l, logits=f, name="xent")

      gradients = gradients_impl.gradients(x, [f])[0]
      err = gradient_checker.compute_gradient_error(
          f, [3, 4], gradients, [3, 4])

      # Check that second derivative is calculated.
      # (it is equivalent to being `BatchMatMul` op in the graph because of
      # implementation of xentropy grad)
      op_names = [
          op.op_def.name for op in sess.graph.get_operations() if op.op_def
      ]
      self.assertIn("BatchMatMul", op_names)

    print("cross entropy hessian err = ", err)
    self.assertLess(err, 5e-8)

  def _testHighDim(self, features, labels):
    np_loss, np_backprop = self._npXent(np.array(features), np.array(labels))
    # manually reshape loss
    np_loss = np.reshape(np_loss, np.array(labels).shape)
    with self.cached_session(use_gpu=True) as sess:
      loss = nn_ops.sparse_softmax_cross_entropy_with_logits(
          labels=labels, logits=features)
      backprop = loss.op.inputs[0].op.outputs[1]
      tf_loss, tf_backprop = sess.run([loss, backprop])
    self.assertAllCloseAccordingToType(np_loss, tf_loss)
    self.assertAllCloseAccordingToType(np_backprop, tf_backprop)

  def testHighDim(self):
    features = [[[1., 1., 1., 1.]], [[1., 2., 3., 4.]]]
    labels = [[3], [0]]
    self._testHighDim(features, labels)

  def testHighDim2(self):
    features = [[[1., 1., 1., 1.], [2., 2., 2., 2.]],
                [[1., 2., 3., 4.], [5., 6., 7., 8.]]]
    labels = [[3, 2], [0, 3]]
    self._testHighDim(features, labels)

  def testScalarHandling(self):
    with self.session(use_gpu=False) as sess:
      with self.assertRaisesRegexp(errors_impl.InvalidArgumentError,
                                   ".*labels must be 1-D.*"):
        labels = array_ops.placeholder(dtypes.int32, shape=[None, 1])
        logits = array_ops.placeholder(dtypes.float32, shape=[None, 3])
        ce = nn_ops.sparse_softmax_cross_entropy_with_logits(
            labels=array_ops.squeeze(labels), logits=logits)
        labels_v2 = np.zeros((1, 1), dtype=np.int32)
        logits_v2 = np.random.randn(1, 3)
        sess.run([ce], feed_dict={labels: labels_v2, logits: logits_v2})


def _sparse_vs_dense_xent_benchmark_dense(labels, logits):
  labels = array_ops.identity(labels)
  logits = array_ops.identity(logits)
  with ops_lib.device("/cpu:0"):  # Sparse-to-dense must be on CPU
    batch_size = array_ops.shape(logits)[0]
    num_entries = array_ops.shape(logits)[1]
    length = batch_size * num_entries
    labels += num_entries * math_ops.range(batch_size)
    target = sparse_ops.sparse_to_dense(labels,
                                        array_ops.stack([length]), 1.0, 0.0)
  target = array_ops.reshape(target, array_ops.stack([-1, num_entries]))
  crossent = nn_ops.softmax_cross_entropy_with_logits(
      labels=target, logits=logits, name="SequenceLoss/CrossEntropy")
  crossent_sum = math_ops.reduce_sum(crossent)
  grads = gradients_impl.gradients([crossent_sum], [logits])[0]

  return (crossent_sum, grads)


def _sparse_vs_dense_xent_benchmark_sparse(labels, logits):
  # Using sparse_softmax_cross_entropy_with_logits
  labels = labels.astype(np.int64)
  labels = array_ops.identity(labels)
  logits = array_ops.identity(logits)
  crossent = nn_ops.sparse_softmax_cross_entropy_with_logits(
      logits, labels, name="SequenceLoss/CrossEntropy")
  crossent_sum = math_ops.reduce_sum(crossent)
  grads = gradients_impl.gradients([crossent_sum], [logits])[0]

  return (crossent_sum, grads)


def sparse_vs_dense_xent_benchmark(batch_size, num_entries, use_gpu):
  config = config_pb2.ConfigProto()
  config.allow_soft_placement = True
  config.gpu_options.per_process_gpu_memory_fraction = 0.3
  labels = np.random.randint(num_entries, size=batch_size).astype(np.int32)
  logits = np.random.randn(batch_size, num_entries).astype(np.float32)

  def _timer(sess, ops):
    # Warm in
    for _ in range(20):
      sess.run(ops)

    # Timing run
    start = time.time()
    for _ in range(20):
      sess.run(ops)
    end = time.time()

    return (end - start) / 20.0  # Average runtime per iteration

  # Using sparse_to_dense and softmax_cross_entropy_with_logits
  with session.Session(config=config) as sess:
    if not use_gpu:
      with ops_lib.device("/cpu:0"):
        ops = _sparse_vs_dense_xent_benchmark_dense(labels, logits)
    else:
      ops = _sparse_vs_dense_xent_benchmark_dense(labels, logits)
    delta_dense = _timer(sess, ops)

  # Using sparse_softmax_cross_entropy_with_logits
  with session.Session(config=config) as sess:
    if not use_gpu:
      with ops_lib.device("/cpu:0"):
        ops = _sparse_vs_dense_xent_benchmark_sparse(labels, logits)
    else:
      ops = _sparse_vs_dense_xent_benchmark_sparse(labels, logits)
    delta_sparse = _timer(sess, ops)

  print("%d \t %d \t %s \t %f \t %f \t %f" % (batch_size, num_entries, use_gpu,
                                              delta_dense, delta_sparse,
                                              delta_sparse / delta_dense))


def main(_):
  print("Sparse Xent vs. SparseToDense + Xent")
  print("batch \t depth \t gpu \t dt(dense) \t dt(sparse) "
        "\t dt(sparse)/dt(dense)")
  for use_gpu in (False, True):
    for batch_size in (32, 64, 128):
      for num_entries in (100, 1000, 10000):
        sparse_vs_dense_xent_benchmark(batch_size, num_entries, use_gpu)
    sparse_vs_dense_xent_benchmark(32, 100000, use_gpu)
    sparse_vs_dense_xent_benchmark(8, 1000000, use_gpu)


if __name__ == "__main__":
  if "--benchmarks" in sys.argv:
    sys.argv.remove("--benchmarks")
    app.run()
  else:
    test.main()<|MERGE_RESOLUTION|>--- conflicted
+++ resolved
@@ -186,11 +186,7 @@
     self._testXent(np.zeros((0, 3)), np.zeros((0,), dtype=np.int32))
 
   def testGradient(self):
-<<<<<<< HEAD
-    with self.test_session(use_gpu=True) as sess:
-=======
-    with self.session(use_gpu=True):
->>>>>>> 7bcbcc13
+    with self.session(use_gpu=True) as sess:
       l = constant_op.constant([3, 0, 1], name="l")
       f = constant_op.constant(
           [0.1, 0.2, 0.3, 0.4, 0.1, 0.4, 0.9, 1.6, 0.1, 0.8, 2.7, 6.4],
@@ -213,7 +209,7 @@
     self.assertLess(err, 5e-8)
 
   def testSecondGradient(self):
-    with self.test_session() as sess:
+    with self.session() as sess:
       l = constant_op.constant([3, 0, 1], name="l")
       f = constant_op.constant(
           [0.3, 0.4, 0.1, 1.2, 0.1, 1.9, 0.1, 0.7, 0.8, 0.2, 1.3, 1.3],
