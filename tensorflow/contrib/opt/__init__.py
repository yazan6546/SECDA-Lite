# Copyright 2016 The TensorFlow Authors. All Rights Reserved.
#
# Licensed under the Apache License, Version 2.0 (the "License");
# you may not use this file except in compliance with the License.
# You may obtain a copy of the License at
#
#     http://www.apache.org/licenses/LICENSE-2.0
#
# Unless required by applicable law or agreed to in writing, software
# distributed under the License is distributed on an "AS IS" BASIS,
# WITHOUT WARRANTIES OR CONDITIONS OF ANY KIND, either express or implied.
# See the License for the specific language governing permissions and
# limitations under the License.
# ==============================================================================
"""A module containing optimization routines."""

from __future__ import absolute_import
from __future__ import division
from __future__ import print_function

# pylint: disable=wildcard-import
from tensorflow.contrib.opt.python.training.addsign import *
from tensorflow.contrib.opt.python.training.drop_stale_gradient_optimizer import *
from tensorflow.contrib.opt.python.training.external_optimizer import *
from tensorflow.contrib.opt.python.training.lazy_adam_optimizer import *
from tensorflow.contrib.opt.python.training.moving_average_optimizer import *
from tensorflow.contrib.opt.python.training.multitask_optimizer_wrapper import *
<<<<<<< HEAD
from tensorflow.contrib.opt.python.training.nadam_optimizer import *
=======
>>>>>>> c0b8a077
from tensorflow.contrib.opt.python.training.nadam_optimizer import *
from tensorflow.contrib.opt.python.training.powersign import *
from tensorflow.contrib.opt.python.training.variable_clipping_optimizer import *
# pylint: enable=wildcard-import

from tensorflow.python.util.all_util import remove_undocumented


_allowed_symbols = [
    'PowerSignOptimizer',
    'AddSignOptimizer'
    'DelayCompensatedGradientDescentOptimizer',
<<<<<<< HEAD
    'DropStaleGradientOptimizer', 'ExternalOptimizerInterface',
    'LazyAdamOptimizer', 'NadamOptimizer', 'MovingAverageOptimizer',
    'ScipyOptimizerInterface', 'VariableClippingOptimizer',
    'MultitaskOptimizerWrapper', 'clip_gradients_by_global_norm',
=======
    'DropStaleGradientOptimizer',
    'ExternalOptimizerInterface',
    'LazyAdamOptimizer',
    'NadamOptimizer',
    'MovingAverageOptimizer',
    'ScipyOptimizerInterface',
    'VariableClippingOptimizer',
    'MultitaskOptimizerWrapper',
    'clip_gradients_by_global_norm',
>>>>>>> c0b8a077
]

remove_undocumented(__name__, _allowed_symbols)<|MERGE_RESOLUTION|>--- conflicted
+++ resolved
@@ -1,4 +1,4 @@
-# Copyright 2016 The TensorFlow Authors. All Rights Reserved.
+    # Copyright 2016 The TensorFlow Authors. All Rights Reserved.
 #
 # Licensed under the Apache License, Version 2.0 (the "License");
 # you may not use this file except in compliance with the License.
@@ -25,10 +25,6 @@
 from tensorflow.contrib.opt.python.training.lazy_adam_optimizer import *
 from tensorflow.contrib.opt.python.training.moving_average_optimizer import *
 from tensorflow.contrib.opt.python.training.multitask_optimizer_wrapper import *
-<<<<<<< HEAD
-from tensorflow.contrib.opt.python.training.nadam_optimizer import *
-=======
->>>>>>> c0b8a077
 from tensorflow.contrib.opt.python.training.nadam_optimizer import *
 from tensorflow.contrib.opt.python.training.powersign import *
 from tensorflow.contrib.opt.python.training.variable_clipping_optimizer import *
@@ -41,12 +37,6 @@
     'PowerSignOptimizer',
     'AddSignOptimizer'
     'DelayCompensatedGradientDescentOptimizer',
-<<<<<<< HEAD
-    'DropStaleGradientOptimizer', 'ExternalOptimizerInterface',
-    'LazyAdamOptimizer', 'NadamOptimizer', 'MovingAverageOptimizer',
-    'ScipyOptimizerInterface', 'VariableClippingOptimizer',
-    'MultitaskOptimizerWrapper', 'clip_gradients_by_global_norm',
-=======
     'DropStaleGradientOptimizer',
     'ExternalOptimizerInterface',
     'LazyAdamOptimizer',
@@ -56,7 +46,6 @@
     'VariableClippingOptimizer',
     'MultitaskOptimizerWrapper',
     'clip_gradients_by_global_norm',
->>>>>>> c0b8a077
 ]
 
 remove_undocumented(__name__, _allowed_symbols)