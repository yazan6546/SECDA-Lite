--- conflicted
+++ resolved
@@ -22,23 +22,6 @@
 load("//tensorflow:tensorflow.bzl", "tf_kernel_library")
 load("@local_config_cuda//cuda:build_defs.bzl", "if_cuda")
 
-<<<<<<< HEAD
-# This target can be used by XLA device plugins to prevent circular
-# dependencies, and provides access to all of the required headers
-# for building a device library.
-cc_header_only_library(
-    name = "xla_jit_headers_lib",
-    visibility = ["//visibility:public"],
-    deps = [
-        ":xla_cpu_device",
-        ":xla_cpu_jit",
-        ":xla_gpu_device",
-        ":xla_gpu_jit",
-    ],
-)
-
-=======
->>>>>>> b3f33ad4
 # Target that bundles up the XLA CPU and GPU JIT devices.
 cc_library(
     name = "jit",
