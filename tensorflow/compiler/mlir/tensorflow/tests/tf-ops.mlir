// RUN: tf-opt %s -split-input-file -verify-diagnostics | FileCheck %s

// Tests for TensorFlow ops with custom verifiers.

// TODO(hinsu): Remove tests for ops without custom verifiers. These tests were
// added along with manual op definition and are obsolete now that the op
// definitions are auto-generated.
// TODO(hinsu): Move attribute and type tests to types.mlir file.

//===--------------------------------------------------------------------===//
//  Test TF opaque attributes
//===--------------------------------------------------------------------===//

// CHECK-LABEL: func @opaquetensorattr
func @opaquetensorattr() -> () {
^bb0:
// CHECK: "tf.opaqueIntTensor"() {bar = opaque<"tf", "0x68656C6C6F"> : tensor<2x1x4xi32>} : () -> ()
  "tf.opaqueIntTensor"(){bar = opaque<"tf", "0x68656C6C6F"> : tensor<2x1x4xi32>} : () -> ()
// CHECK: "tf.opaqueFloatTensor"() {bar = opaque<"tf", "0x68656C6C6F"> : tensor<2x1x4xf32>} : () -> ()
  "tf.opaqueFloatTensor"(){bar = opaque<"tf", "0x68656C6C6F"> : tensor<2x1x4xf32>} : () -> ()
// CHECK: "tf.opaqueStringTensor"() {bar = opaque<"tf", "0x68656C6C6F"> : tensor<2x1x4x!tf.string>} : () -> ()
  "tf.opaqueStringTensor"(){bar = opaque<"tf", "0x68656C6C6F"> : tensor<2x1x4x!tf.string>} : () -> ()
// CHECK: "tf.opaqueResourceTensor"() {bar = opaque<"tf", "0x68656C6C6F"> : tensor<2x1x4x!tf.resource>} : () -> ()
  "tf.opaqueResourceTensor"(){bar = opaque<"tf", "0x68656C6C6F"> : tensor<2x1x4x!tf.resource>} : () -> ()
  return
}

//===--------------------------------------------------------------------===//
//  Test TF operations (tf.*)
//===--------------------------------------------------------------------===//

// -----

// CHECK-LABEL: func @testIdentity
func @testIdentity(%arg0: tensor<4x2x!tf.stringref>) -> tensor<4x2x!tf.string> {
  %0 = "tf.Identity"(%arg0) : (tensor<4x2x!tf.stringref>) -> tensor<4x2x!tf.string>
  return %0 : tensor<4x2x!tf.string>
}

// -----

// CHECK-LABEL: func @testBitcast
func @testBitcast(%arg0: tensor<3x4xui16>) -> tensor<3x4x!tf.quint16> {
  %0 = "tf.Bitcast"(%arg0) : (tensor<3x4xui16>) -> tensor<3x4x!tf.quint16>
  return %0 : tensor<3x4x!tf.quint16>
}

// -----

// CHECK-LABEL: func @testReverseV2
func @testReverseV2(%arg0: tensor<2x4x3xui8>, %arg1: tensor<1xi32>) -> tensor<2x4x3xui8> {
  %0 = "tf.ReverseV2"(%arg0, %arg1) : (tensor<2x4x3xui8>, tensor<1xi32>) -> tensor<2x4x3xui8>
  return %0 :  tensor<2x4x3xui8>
}

// -----

func @testIdentityWrongType(%arg0: tensor<4x2x!tf.string>) -> tensor<4x2x!tf.stringref> {
  // expected-error @+1 {{all operands and results to have compatible element}}
  %0 = "tf.Identity"(%arg0) : (tensor<4x2x!tf.string>) -> tensor<4x2x!tf.stringref>
  return %0 : tensor<4x2x!tf.stringref>
}

// -----

// TODO(hinsu): Move this to MLIR core once the test dialect have a custom type.

// Check that broadcastable trait accepts TF specific element type
// CHECK-LABEL: func @testAdd
func @testAdd(%arg0: tensor<4x2x!tf.string>, %arg1: tensor<2x!tf.string>) -> tensor<4x2x!tf.string> {
  %0 = "tf.Add"(%arg0, %arg1) : (tensor<4x2x!tf.string>, tensor<2x!tf.string>) -> tensor<4x2x!tf.string>
  return %0 : tensor<4x2x!tf.string>
}

// -----

// Valid BiasAdd operation.
func @testBiasAdd(%arg0: tensor<2x3x5x7xf32>, %arg1: tensor<7xf32>) -> tensor<2x3x5x7xf32> {
  %0 = "tf.BiasAdd"(%arg0, %arg1) {data_format = "NHWC"} : (tensor<2x3x5x7xf32>, tensor<7xf32>) -> tensor<2x3x5x7xf32>
  return %0 : tensor<2x3x5x7xf32>
}

// -----

func @testBiasAddNoDataFormatOk(tensor<1x32x32x16xf32>, tensor<16xf32>) -> tensor<1x32x32x16xf32> {
^bb0(%arg0: tensor<1x32x32x16xf32>, %arg1: tensor<16xf32>):
  %0 = "tf.BiasAdd"(%arg0, %arg1) {T = "tfdtype$DT_FLOAT"}: (tensor<1x32x32x16xf32>, tensor<16xf32>) -> tensor<1x32x32x16xf32>
  return %0 : tensor<1x32x32x16xf32>
}

// -----

func @testBiasAddWrongDataFormat(tensor<1x32x32x16xf32>, tensor<16xf32>) -> tensor<1x32x32x16xf32> {
^bb0(%arg0: tensor<1x32x32x16xf32>, %arg1: tensor<16xf32>):
  // expected-error @+1 {{attribute 'data_format' failed to satisfy constraint: 'NHWC' or 'NCHW' convnet data format}}
  %0 = "tf.BiasAdd"(%arg0, %arg1) {T = "tfdtype$DT_FLOAT", data_format = "HWCN"} : (tensor<1x32x32x16xf32>, tensor<16xf32>) -> tensor<1x32x32x16xf32>
  return %0 : tensor<1x32x32x16xf32>
}

// -----

func @testBiasAdd(%arg0: tensor<3xf32>, %arg1: tensor<3xf32>) -> tensor<3xf32> {
  // expected-error @+1 {{requires value operand to have rank at least two with `NHWC` data format}}
  %0 = "tf.BiasAdd"(%arg0, %arg1) {data_format = "NHWC"} : (tensor<3xf32>, tensor<3xf32>) -> tensor<3xf32>
  return %0 : tensor<3xf32>
}

// -----

func @testBiasAdd(%arg0: tensor<2x3xf32>, %arg1: tensor<3xf32>) -> tensor<2x3xf32> {
  // expected-error @+1 {{requires value operand to have rank at least three with `NCHW` data format}}
  %0 = "tf.BiasAdd"(%arg0, %arg1) {data_format = "NCHW"} : (tensor<2x3xf32>, tensor<3xf32>) -> tensor<2x3xf32>
  return %0 : tensor<2x3xf32>
}

// -----

func @testBiasAdd(%arg0: tensor<2x3x5x7xf32>, %arg1: tensor<5x7xf32>) -> tensor<2x3x5x7xf32> {
  // expected-error @+1 {{requires bias operand to have rank exactly one}}
  %0 = "tf.BiasAdd"(%arg0, %arg1) {data_format = "NHWC"} : (tensor<2x3x5x7xf32>, tensor<5x7xf32>) -> tensor<2x3x5x7xf32>
  return %0 : tensor<2x3x5x7xf32>
}

// -----

func @testBiasAdd(%arg0: tensor<2x3x5x7xf32>, %arg1: tensor<5xf32>) -> tensor<2x3x5x7xf32> {
  // expected-error @+1 {{requires channel dimension and feature dimension to match; found 7 and 5, respectively}}
  %0 = "tf.BiasAdd"(%arg0, %arg1) {data_format = "NHWC"} : (tensor<2x3x5x7xf32>, tensor<5xf32>) -> tensor<2x3x5x7xf32>
  return %0 : tensor<2x3x5x7xf32>
}

// -----

// Valid BiasAddGrad operation.
func @testBiasAddGrad(%arg0: tensor<2x3x5x7xf32>) -> tensor<7xf32> {
  %0 = "tf.BiasAddGrad"(%arg0) {data_format = "NHWC"} : (tensor<2x3x5x7xf32>) -> (tensor<7xf32>)
  return %0 : tensor<7xf32>
}

// -----

func @testBiasAddGrad(%arg0: tensor<3xf32>) -> tensor<3xf32> {
  // expected-error @+1 {{requires out_backprop operand to have rank at least two with `NHWC` data format}}
  %0 = "tf.BiasAddGrad"(%arg0) {data_format = "NHWC"} : (tensor<3xf32>) -> tensor<3xf32>
  return %0 : tensor<3xf32>
}

// -----

func @testBiasAddGrad(%arg0: tensor<2x3xf32>) -> tensor<3xf32> {
  // expected-error @+1 {{requires out_backprop operand to have rank at least three with `NCHW` data format}}
  %0 = "tf.BiasAddGrad"(%arg0) {data_format = "NCHW"} : (tensor<2x3xf32>) -> tensor<3xf32>
  return %0 : tensor<3xf32>
}

// -----

// Test valid tf.BroadcastTo
// CHECK-LABEL: func @testBroadcastTo(%arg0: tensor<16xf32>)
func @testBroadcastTo(%arg0: tensor<16xf32>) -> tensor<16x16x16x16xf32> {
  %cst = constant dense<16> : tensor<4xi32>
  %0 = "tf.BroadcastTo"(%arg0, %cst) : (tensor<16xf32>, tensor<4xi32>) -> tensor<16x16x16x16xf32>
  return %0 : tensor<16x16x16x16xf32>
}

// -----

// Test valid tf.LeakyRelu
// CHECK-LABEL: func @testLeakyRelu(%arg0: tensor<16xf32>)
func @testLeakyRelu(tensor<16xf32>) -> tensor<16xf32> {
^bb0(%arg0: tensor<16xf32>):
  %0 = "tf.LeakyRelu"(%arg0) {alpha = 0.2 : f32} : (tensor<16xf32>) -> tensor<16xf32>
  return %0 : tensor<16xf32>
}

// -----
func @testLeakyWrongAlphaType(tensor<16xf32>) -> tensor<16xf32> {
^bb0(%arg0: tensor<16xf32>):
  // expected-error @+1 {{attribute 'alpha' failed to satisfy constraint: 32-bit float}}
  %0 = "tf.LeakyRelu"(%arg0) {alpha = 1: i32}: (tensor<16xf32>) -> tensor<16xf32>
  return %0 : tensor<16xf32>
}

// -----

// CHECK-LABEL: func @testMul
func @testMul(%arg0: tensor<2xui16>) -> (tensor<2xui16>) {
  %0 = "tf.Mul"(%arg0, %arg0) {T = "tfdtype$DT_UINT16", device = "/device:CPU:0", name = "Mul"} : (tensor<2xui16>, tensor<2xui16>) -> tensor<2xui16>
  return %0 : tensor<2xui16>
}

// -----

// Test error message for incompatible element types.
func @testIncompatibleElementTypes(%arg0: tensor<3x2xf32>, %arg1: tensor<3x2xf64>) -> (tensor<3x2xf32>) {
    // expected-error @+1 {{'tf.Mul' op requires compatible element types for all operands and results}}
  %0 = "tf.Mul"(%arg0, %arg1) : (tensor<3x2xf32>, tensor<3x2xf64>) -> tensor<3x2xf32>
  return %0 : tensor<3x2xf32>
}

// -----

// Test error message for incompatible element types.
func @testIncompatibleElementTypes(%arg0: tensor<3x2xf32>, %arg1: tensor<3x2xf32>) -> (tensor<3x2xf64>) {
    // expected-error @+1 {{'tf.Mul' op requires compatible element types for all operands and results}}
  %0 = "tf.Mul"(%arg0, %arg1) : (tensor<3x2xf32>, tensor<3x2xf32>) -> tensor<3x2xf64>
  return %0 : tensor<3x2xf64>
}

// -----

// CHECK-LABEL: func @testReshape(%arg0: tensor<*xf32>, %arg1: tensor<*xf32>, %arg2: tensor<10000xf32>, %arg3: tensor<*xi32>)
func @testReshape(%arg0: tensor<*xf32>, %arg1: tensor<*xf32>, %arg2: tensor<10000xf32>, %arg3: tensor<*xi32>) -> (tensor<100x100xf32>, tensor<*xf32>, tensor<10000xf32>, tensor<100x100xf32>, tensor<*xf32>, tensor<*xf32>) {
  %shape1 = constant dense<100> : tensor<2xi32>
  %r1 = "tf.Reshape" (%arg0, %shape1) : (tensor<*xf32>, tensor<2xi32>) -> (tensor<100x100xf32>)
  %shape2 = "tf.Shape"(%arg0) {device = "", name = "Shape", T = "tfdtype$DT_FLOAT", out_type = "tfdtype$DT_INT32"} : (tensor<*xf32>) -> (tensor<?xi32>)
  %r2 = "tf.Reshape"(%arg1, %shape2) {device = "", name = "Reshape_1", T = "tfdtype$DT_FLOAT", Tshape = "tfdtype$DT_INT32"} : (tensor<*xf32>, tensor<?xi32>) -> (tensor<*xf32>)
  %r3 = "tf.Reshape"(%arg2, %shape1) {device = "", name = "Reshape_1", T = "tfdtype$DT_FLOAT", Tshape = "tfdtype$DT_INT32"} : (tensor<10000xf32>, tensor<2xi32>) -> (tensor<10000xf32>)
  %shape3 = constant dense<[-1, 100]> : tensor<2xi32>
  %r4 = "tf.Reshape"(%arg2, %shape3) {device = "", name = "Reshape_1", T = "tfdtype$DT_FLOAT", Tshape = "tfdtype$DT_INT32"} : (tensor<10000xf32>, tensor<2xi32>) -> (tensor<100x100xf32>)
  %r5 = "tf.Reshape"(%arg0, %arg3) {T = "tfdtype$DT_FLOAT", Tshape = "tfdtype$DT_INT32"} : (tensor<*xf32>, tensor<*xi32>) -> (tensor<*xf32>)
  %r6 = "tf.Reshape"(%arg2, %arg3) {T = "tfdtype$DT_FLOAT", Tshape = "tfdtype$DT_INT32"} : (tensor<10000xf32>, tensor<*xi32>) -> (tensor<*xf32>)
  return %r1, %r2, %r3, %r4, %r5, %r6: tensor<100x100xf32>, tensor<*xf32>, tensor<10000xf32>, tensor<100x100xf32>, tensor<*xf32>, tensor<*xf32>
}

// -----
// tf.Reshape with incorrect type.
func @testReshape(tensor<*xf32>, tensor<*xf32>) -> (tensor<100x100xf32>) {
^bb0(%arg0: tensor<*xf32>, %arg1: tensor<*xf32>):
  %shape1 = constant dense<100.> : tensor<2xf32>
  // expected-error @+1 {{must be tensor of 32/64-bit signless integer values}}
  %r1 = "tf.Reshape" (%arg0, %shape1) : (tensor<*xf32>, tensor<2xf32>) -> (tensor<100x100xf32>)
  return %r1 : tensor<100x100xf32>
}

// -----
// tf.Reshape with incorrect element number.
func @testReshape(%arg0: tensor<10x10x10xf32>) -> tensor<100x100xf32> {
  %shape1 = constant dense<100> : tensor<2xi32>
  // expected-error @+1 {{number of output elements (10000) does not match expected number of elements (1000)}}
  %r1 = "tf.Reshape" (%arg0, %shape1) : (tensor<10x10x10xf32>, tensor<2xi32>) -> (tensor<100x100xf32>)
  return %r1 : tensor<100x100xf32>
}

// -----
// tf.Reshape with more than one -1 in the shape.
func @testReshape(%arg0: tensor<10x10x10x10xf32>) -> tensor<100x100xf32> {
  %shape1 = constant dense<-1> : tensor<2xi32>
  // expected-error @+1 {{more than one component of shape are -1}}
  %r1 = "tf.Reshape" (%arg0, %shape1) : (tensor<10x10x10x10xf32>, tensor<2xi32>) -> (tensor<100x100xf32>)
  return %r1 : tensor<100x100xf32>
}

// -----
// tf.Reshape with -1 in the shape can't infer the dimension.
func @testReshape(%arg0: tensor<10x10x10x10xf32>) -> tensor<100x100xf32> {
  %shape1 = constant dense<[101, -1]> : tensor<2xi32>
  // expected-error @+1 {{one component of shape is -1 but couldn't infer the dimension}}
  %r1 = "tf.Reshape" (%arg0, %shape1) : (tensor<10x10x10x10xf32>, tensor<2xi32>) -> (tensor<100x100xf32>)
  return %r1 : tensor<100x100xf32>
}

// -----
// tf.Reshape with a first operand that has non-static shape.
func @testReshape(%arg0: tensor<10x10x?xf32>) -> tensor<10x10xf32> {
  %shape1 = constant dense<[10, 10]> : tensor<2xi32>
  %r1 = "tf.Reshape" (%arg0, %shape1) : (tensor<10x10x?xf32>, tensor<2xi32>) -> (tensor<10x10xf32>)
  return %r1 : tensor<10x10xf32>
}

// -----

// CHECK-LABEL: func @testValidAvgPool
func @testValidAvgPool(tensor<1x7x7x16xf32>) -> tensor<1x1x1x16xf32> {
^bb0(%arg0: tensor<1x7x7x16xf32>):
  %0 = "tf.AvgPool"(%arg0) {T = "tfdtype$DT_FLOAT", data_format = "NHWC", ksize = [1, 7, 7, 1], padding = "VALID", strides = [1, 1, 1, 1]} : (tensor<1x7x7x16xf32>) -> tensor<1x1x1x16xf32>
  return %0 : tensor<1x1x1x16xf32>
}

// -----

// CHECK-LABEL: func @testAvgPoolMissingDataFormatOk
func @testAvgPoolMissingDataFormatOk(tensor<1x7x7x16xf32>) -> tensor<1x1x1x16xf32> {
^bb0(%arg0: tensor<1x7x7x16xf32>):
  %0 = "tf.AvgPool"(%arg0) {T = "tfdtype$DT_FLOAT", ksize = [1, 7, 7, 1], padding = "VALID", strides = [1, 1, 1, 1]} : (tensor<1x7x7x16xf32>) -> tensor<1x1x1x16xf32>
  return %0 : tensor<1x1x1x16xf32>
}

// -----

func @testAvgPoolWrongDataType(tensor<1x7x7x16xi32>) -> tensor<1x1x1x16xi32> {
^bb0(%arg0: tensor<1x7x7x16xi32>):
  // expected-error @+1 {{must be tensor of floating-point values}}
  %0 = "tf.AvgPool"(%arg0) {T = "tfdtype$DT_INT", data_format = "NHWC", ksize = [1, 7, 7, 1], padding = "VALID", strides = [1, 1, 1, 1]} : (tensor<1x7x7x16xi32>) -> tensor<1x1x1x16xi32>
  return %0 : tensor<1x1x1x16xi32>
}

// -----

func @testAvgPoolWrongDataFormat(tensor<1x7x7x16xf32>) -> tensor<1x1x1x16xf32> {
^bb0(%arg0: tensor<1x7x7x16xf32>):
  // expected-error @+1 {{attribute 'data_format' failed to satisfy constraint: 'NHWC' or 'NCHW' convnet data format}}
  %0 = "tf.AvgPool"(%arg0) {T = "tfdtype$DT_FLOAT", data_format = "HWCN", ksize = [1, 7, 7, 1], padding = "VALID", strides = [1, 1, 1, 1]} : (tensor<1x7x7x16xf32>) -> tensor<1x1x1x16xf32>
  return %0 : tensor<1x1x1x16xf32>
}

// -----

func @testAvgPoolNoKsize(tensor<1x7x7x16xf32>) -> tensor<1x1x1x16xf32> {
^bb0(%arg0: tensor<1x7x7x16xf32>):
  // expected-error @+1 {{requires attribute 'ksize'}}
  %0 = "tf.AvgPool"(%arg0) {T = "tfdtype$DT_FLOAT", padding = "VALID", strides = [1, 1, 1, 1]} : (tensor<1x7x7x16xf32>) -> tensor<1x1x1x16xf32>
  return %0 : tensor<1x1x1x16xf32>
}

// -----

func @testAvgPoolWrongKsizeCount(tensor<1x7x7x16xf32>) -> tensor<1x1x1x16xf32> {
^bb0(%arg0: tensor<1x7x7x16xf32>):
  // expected-error @+1 {{attribute 'ksize' failed to satisfy constraint: 64-bit integer array attribute with at least 4 elements}}
  %0 = "tf.AvgPool"(%arg0) {T = "tfdtype$DT_FLOAT", ksize = [7, 7, 1], padding = "VALID", strides = [1, 1, 1, 1]} : (tensor<1x7x7x16xf32>) -> tensor<1x1x1x16xf32>
  return %0 : tensor<1x1x1x16xf32>
}

// -----

func @testAvgPoolWrongKsizeType(tensor<1x7x7x16xf32>) -> tensor<1x1x1x16xf32> {
^bb0(%arg0: tensor<1x7x7x16xf32>):
  // expected-error @+1 {{'ksize' failed to satisfy constraint: 64-bit integer array attribute with at least 4 elements}}
  %0 = "tf.AvgPool"(%arg0) {T = "tfdtype$DT_FLOAT", ksize = [1, 7, 7.5, 1], padding = "VALID", strides = [1, 1, 1, 1]} : (tensor<1x7x7x16xf32>) -> tensor<1x1x1x16xf32>
  return %0 : tensor<1x1x1x16xf32>
}

// -----
func @testAvgPoolWrongKsizeIntType(tensor<1x7x7x16xf32>) -> tensor<1x1x1x16xf32> {
^bb0(%arg0: tensor<1x7x7x16xf32>):
  // expected-error @+1 {{'ksize' failed to satisfy constraint: 64-bit integer array attribute with at least 4 elements}}
  %0 = "tf.AvgPool"(%arg0) {T = "tfdtype$DT_FLOAT", ksize = [1 : i32, 7 : i32, 7 : i32, 1 : i32], padding = "VALID", strides = [1, 1, 1, 1]} : (tensor<1x7x7x16xf32>) -> tensor<1x1x1x16xf32>
  return %0 : tensor<1x1x1x16xf32>
}

// -----

func @testAvgPoolNoPadding(tensor<1x7x7x16xf32>) -> tensor<1x1x1x16xf32> {
^bb0(%arg0: tensor<1x7x7x16xf32>):
  // expected-error @+1 {{requires attribute 'padding'}}
  %0 = "tf.AvgPool"(%arg0) {T = "tfdtype$DT_FLOAT", ksize = [1, 7, 7, 1], strides = [1, 1, 1, 1]} : (tensor<1x7x7x16xf32>) -> tensor<1x1x1x16xf32>
  return %0 : tensor<1x1x1x16xf32>
}

// -----

func @testAvgPoolWrongPadding(tensor<1x7x7x16xf32>) -> tensor<1x1x1x16xf32> {
^bb0(%arg0: tensor<1x7x7x16xf32>):
  // expected-error @+1 {{attribute 'padding' failed to satisfy constraint: string attribute whose value is SAME, or VALID}}
  %0 = "tf.AvgPool"(%arg0) {T = "tfdtype$DT_FLOAT", ksize = [1, 7, 7, 1], padding = "MAGIC", strides = [1, 1, 1, 1]} : (tensor<1x7x7x16xf32>) -> tensor<1x1x1x16xf32>
  return %0 : tensor<1x1x1x16xf32>
}

// -----

func @testAvgPoolNoStrides(tensor<1x7x7x16xf32>) -> tensor<1x1x1x16xf32> {
^bb0(%arg0: tensor<1x7x7x16xf32>):
  // expected-error @+1 {{requires attribute 'strides'}}
  %0 = "tf.AvgPool"(%arg0) {T = "tfdtype$DT_FLOAT", ksize = [1, 7, 7, 1], padding = "VALID"} : (tensor<1x7x7x16xf32>) -> tensor<1x1x1x16xf32>
  return %0 : tensor<1x1x1x16xf32>
}

// -----

func @testAvgPoolWrongStridesCount(tensor<1x7x7x16xf32>) -> tensor<1x1x1x16xf32> {
^bb0(%arg0: tensor<1x7x7x16xf32>):
  // expected-error @+1 {{attribute 'strides' failed to satisfy constraint: 64-bit integer array attribute with at least 4 elements}}
  %0 = "tf.AvgPool"(%arg0) {T = "tfdtype$DT_FLOAT", ksize = [1, 7, 7, 1], padding = "VALID", strides = [1, 1]} : (tensor<1x7x7x16xf32>) -> tensor<1x1x1x16xf32>
  return %0 : tensor<1x1x1x16xf32>
}

// -----

func @testAvgPoolWrongStridesType(tensor<1x7x7x16xf32>) -> tensor<1x1x1x16xf32> {
^bb0(%arg0: tensor<1x7x7x16xf32>):
  // expected-error @+1 {{attribute 'strides' failed to satisfy constraint: 64-bit integer array attribute with at least 4 elements}}
  %0 = "tf.AvgPool"(%arg0) {T = "tfdtype$DT_FLOAT", ksize = [1, 7, 7, 1], padding = "VALID", strides = ["1", "1", "1", "1"]} : (tensor<1x7x7x16xf32>) -> tensor<1x1x1x16xf32>
  return %0 : tensor<1x1x1x16xf32>
}

// -----

// CHECK-LABEL: func @testValidConv2D
func @testValidConv2D(%arg0: tensor<256x32x32x3xf32>, %arg1: tensor<3x3x3x16xf32>) -> tensor<256x30x30x16xf32> {
  %0 = "tf.Conv2D"(%arg0, %arg1) {padding = "SAME", strides = [1, 1, 1, 1]} : (tensor<256x32x32x3xf32>, tensor<3x3x3x16xf32>) -> tensor<256x30x30x16xf32>
  return %0 : tensor<256x30x30x16xf32>
}

// -----

// CHECK-LABEL: func @testValidDynamicConv2D
func @testValidDynamicConv2D(%arg0: tensor<*xf32>, %arg1: tensor<*xf32>) -> tensor<*xf32> {
  %0 = "tf.Conv2D"(%arg0, %arg1) {padding = "SAME", strides = [1, 1, 1, 1]} : (tensor<*xf32>, tensor<*xf32>) -> tensor<*xf32>
  return %0 : tensor<*xf32>
}

// -----

// CHECK-LABEL: func @testValidConv3D
func @testValidConv3D(%arg0: tensor<256x32x32x32x3xf32>, %arg1: tensor<3x3x3x3x16xf32>) -> tensor<256x30x30x30x16xf32> {
  %0 = "tf.Conv3D"(%arg0, %arg1) {padding = "SAME", strides = [1, 1, 1, 1, 1]} : (tensor<256x32x32x32x3xf32>, tensor<3x3x3x3x16xf32>) -> tensor<256x30x30x30x16xf32>
  return %0 : tensor<256x30x30x30x16xf32>
}

// -----

func @testConv2D(%arg0: tensor<256x32x3xf32>, %arg1: tensor<3x3x3x16xf32>) -> tensor<256x30x30x16xf32> {
  // expected-error @+1 {{requires operands to be 4D tensor}}
  %0 = "tf.Conv2D"(%arg0, %arg1) {padding = "SAME", strides = [1, 1, 1, 1]} : (tensor<256x32x3xf32>, tensor<3x3x3x16xf32>) -> tensor<256x30x30x16xf32>
  return %0 : tensor<256x30x30x16xf32>
}

// -----

func @testConv3D(%arg0: tensor<256x32x32x32x3xf32>, %arg1: tensor<3x3x3x3x16xf32>) -> tensor<256x30x30x16xf32> {
  // expected-error @+1 {{requires result to be 5D tensor}}
  %0 = "tf.Conv3D"(%arg0, %arg1) {padding = "SAME", strides = [1, 1, 1, 1, 1]} : (tensor<256x32x32x32x3xf32>, tensor<3x3x3x3x16xf32>) -> tensor<256x30x30x16xf32>
  return %0 : tensor<256x30x30x16xf32>
}

// -----

func @testConv2D(%arg0: tensor<256x32x32x3xf32>, %arg1: tensor<3x3x2x16xf32>) -> tensor<256x30x30x16xf32> {
  // expected-error @+1 {{requires the number of input channels to be divisible by the number of filter input channels; found 3 and 2, respectively}}
  %0 = "tf.Conv2D"(%arg0, %arg1) {padding = "SAME", strides = [1, 1, 1, 1]} : (tensor<256x32x32x3xf32>, tensor<3x3x2x16xf32>) -> tensor<256x30x30x16xf32>
  return %0 : tensor<256x30x30x16xf32>
}

// -----

func @testConv2D(%arg0: tensor<256x32x32x3xf32>, %arg1: tensor<3x3x3x16xf32>) -> tensor<256x30x30x16xf32> {
  // expected-error @+1 {{requires attribute 'explicit_paddings'}}
  %0 = "tf.Conv2D"(%arg0, %arg1) {padding = "EXPLICIT", strides = [1, 1, 1, 1]} : (tensor<256x32x32x3xf32>, tensor<3x3x3x16xf32>) -> tensor<256x30x30x16xf32>
  return %0 : tensor<256x30x30x16xf32>
}

// -----

func @testConv2D(%arg0: tensor<256x32x32x3xf32>, %arg1: tensor<3x3x3x16xf32>) -> tensor<256x30x30x16xf32> {
  // expected-error @+1 {{requires explicit_paddings attribute length to be 8; actual length 4}}
  %0 = "tf.Conv2D"(%arg0, %arg1) {padding = "EXPLICIT", strides = [1, 1, 1, 1], explicit_paddings = [1, 1, 1, 1]} : (tensor<256x32x32x3xf32>, tensor<3x3x3x16xf32>) -> tensor<256x30x30x16xf32>
  return %0 : tensor<256x30x30x16xf32>
}

// -----

func @testConv2D(%arg0: tensor<256x32x32x3xf32>, %arg1: tensor<3x3x3x16xf32>) -> tensor<256x30x30x16xf32> {
  // expected-error @+1 {{requires non negative explicit paddings}}
  %0 = "tf.Conv2D"(%arg0, %arg1) {padding = "EXPLICIT", strides = [1, 1, 1, 1], explicit_paddings = [0, 0, 1, -1, 1, -1, 0, 0]} : (tensor<256x32x32x3xf32>, tensor<3x3x3x16xf32>) -> tensor<256x30x30x16xf32>
  return %0 : tensor<256x30x30x16xf32>
}

// -----

func @testConv2D(%arg0: tensor<256x32x32x3xf32>, %arg1: tensor<3x3x3x16xf32>) -> tensor<256x30x30x16xf32> {
  // expected-error @+1 {{requires strides attribute length to be 4}}
  %0 = "tf.Conv2D"(%arg0, %arg1) {padding = "SAME", strides = [1, 1]} : (tensor<256x32x32x3xf32>, tensor<3x3x3x16xf32>) -> tensor<256x30x30x16xf32>
  return %0 : tensor<256x30x30x16xf32>
}

// -----

func @testConv2D(%arg0: tensor<256x32x32x3xf32>, %arg1: tensor<3x3x3x16xf32>) -> tensor<256x30x30x16xf32> {
  // expected-error @+1 {{requires positive strides}}
  %0 = "tf.Conv2D"(%arg0, %arg1) {padding = "SAME", strides = [0, 1, 1, 0]} : (tensor<256x32x32x3xf32>, tensor<3x3x3x16xf32>) -> tensor<256x30x30x16xf32>
  return %0 : tensor<256x30x30x16xf32>
}

// -----

func @testConv2D(%arg0: tensor<256x32x32x3xf32>, %arg1: tensor<3x3x3x16xf32>) -> tensor<256x30x30x16xf32> {
  // expected-error @+1 {{requires dilations attribute length to be 4}}
  %0 = "tf.Conv2D"(%arg0, %arg1) {padding = "SAME", strides = [1, 1, 1, 1], dilations = [1, 1]} : (tensor<256x32x32x3xf32>, tensor<3x3x3x16xf32>) -> tensor<256x30x30x16xf32>
  return %0 : tensor<256x30x30x16xf32>
}

// -----

func @testConv2D(%arg0: tensor<256x32x32x3xf32>, %arg1: tensor<3x3x3x16xf32>) -> tensor<256x30x30x16xf32> {
  // expected-error @+1 {{requires positive dilations}}
  %0 = "tf.Conv2D"(%arg0, %arg1) {padding = "SAME", strides = [1, 1, 1, 1], dilations = [1, 1, 0, 1]} : (tensor<256x32x32x3xf32>, tensor<3x3x3x16xf32>) -> tensor<256x30x30x16xf32>
  return %0 : tensor<256x30x30x16xf32>
}

// -----

func @testMaxPoolGrad(%orig_input: tensor<f32>, %orig_output: tensor<10x12x12x64xf32>, %grad: tensor<10x12x12x64xf32>) -> tensor<10x24x24x64xf32> {
  // expected-error @+1 {{requires orig_input to be rank 4}}
  %result = "tf.MaxPoolGrad"(%orig_input, %orig_output, %grad) {
     data_format = "NHWC",
     ksize = [1, 2, 2, 1],
     padding = "VALID",
     strides = [1, 2, 2, 1]
  } : (tensor<f32>, tensor<10x12x12x64xf32>, tensor<10x12x12x64xf32>) -> tensor<10x24x24x64xf32>
  return %result : tensor<10x24x24x64xf32>
}

// -----

func @testMaxPoolGrad(%orig_input: tensor<10x24x24x64xf32>, %orig_output: tensor<12x12x64xf32>, %grad: tensor<10x12x12x64xf32>) -> tensor<10x24x24x64xf32> {
  // expected-error @+1 {{requires orig_output to be rank 4}}
  %result = "tf.MaxPoolGrad"(%orig_input, %orig_output, %grad) {
     data_format = "NHWC",
     ksize = [1, 2, 2, 1],
     padding = "VALID",
     strides = [1, 2, 2, 1]
  } : (tensor<10x24x24x64xf32>, tensor<12x12x64xf32>, tensor<10x12x12x64xf32>) -> tensor<10x24x24x64xf32>
  return %result : tensor<10x24x24x64xf32>
}

// -----

func @testMaxPoolGrad(%orig_input: tensor<10x24x24x64xf32>, %orig_output: tensor<10x12x12x64xf32>, %grad: tensor<12x12x64xf32>) -> tensor<10x24x24x64xf32> {
  // expected-error @+1 {{requires grad to be rank 4}}
  %result = "tf.MaxPoolGrad"(%orig_input, %orig_output, %grad) {
     data_format = "NHWC",
     ksize = [1, 2, 2, 1],
     padding = "VALID",
     strides = [1, 2, 2, 1]
  } : (tensor<10x24x24x64xf32>, tensor<10x12x12x64xf32>, tensor<12x12x64xf32>) -> tensor<10x24x24x64xf32>
  return %result : tensor<10x24x24x64xf32>
}

// -----

// CHECK-LABEL: func @testValidDepthwiseConv2dNative
func @testValidDepthwiseConv2dNative(tensor<256x32x32x3xf32>, tensor<3x3x3x4xf32>) -> tensor<256x30x30x12xf32> {
^bb0(%arg0: tensor<256x32x32x3xf32>, %arg1: tensor<3x3x3x4xf32>) :
  %0 = "tf.DepthwiseConv2dNative"(%arg0, %arg1) {device = "", name = "MobilenetV2/expanded_conv/depthwise/depthwise", T = "tfdtype$DT_FLOAT", data_format = "NHWC", dilations = [1, 1, 1, 1], padding = "SAME", strides = [1, 1, 1, 1]} : (tensor<256x32x32x3xf32>, tensor<3x3x3x4xf32>) -> tensor<256x30x30x12xf32>
  return %0 : tensor<256x30x30x12xf32>
}

// -----

// Test valid tf.FakeQuantWithMinMaxArgs
// CHECK-LABEL: func @testValidFakeQuantWithMinMaxArgs
func @testValidFakeQuantWithMinMaxArgs(tensor<8x8x8x8xf32>) -> tensor<8x8x8x8xf32> {
^bb0(%arg0: tensor<8x8x8x8xf32>):
  %0 = "tf.FakeQuantWithMinMaxArgs"(%arg0) {min = -1.0 : f32, max = 1.0 : f32, num_bits = 3} : (tensor<8x8x8x8xf32>) -> tensor<8x8x8x8xf32>
  return %0 : tensor<8x8x8x8xf32>
}

// -----

// Test invalid tf.FakeQuantWithMinMaxArgs
func @testInvalidFakeQuantWithMinMaxArgsWrongAttr(tensor<8x8x8x8xf32>) -> tensor<8x8x8x8xf32> {
^bb0(%arg0: tensor<8x8x8x8xf32>):
  // expected-error @+1 {{requires num_bits to be between 2 and 16, inclusive}}
  %0 = "tf.FakeQuantWithMinMaxArgs"(%arg0) {min = -1.0 : f32, max = 1.0 : f32, num_bits = 0} : (tensor<8x8x8x8xf32>) -> tensor<8x8x8x8xf32>
  return %0 : tensor<8x8x8x8xf32>
}

// -----

// Test valid tf.FakeQuantWithMinMaxVars
// CHECK-LABEL: func @testValidFakeQuantWithMinMaxVars
func @testValidFakeQuantWithMinMaxVars(tensor<8x8x8x8xf32>, tensor<f32>, tensor<f32>) -> tensor<8x8x8x8xf32> {
^bb0(%arg0: tensor<8x8x8x8xf32>, %arg1: tensor<f32>, %arg2: tensor<f32>):
  %0 = "tf.FakeQuantWithMinMaxVars"(%arg0, %arg1, %arg2) : (tensor<8x8x8x8xf32>, tensor<f32>, tensor<f32>) -> tensor<8x8x8x8xf32>
  return %0 : tensor<8x8x8x8xf32>
}

// -----

// Test invalid tf.FakeQuantWithMinMaxVars
func @testInvalidFakeQuantWithMinMaxVarsWrongAttr(tensor<8x8x8x8xf32>, tensor<f32>, tensor<f32>) -> tensor<8x8x8x8xf32> {
^bb0(%arg0: tensor<8x8x8x8xf32>, %arg1: tensor<f32>, %arg2: tensor<f32>):
  // expected-error @+1 {{requires num_bits to be between 2 and 16, inclusive}}
  %0 = "tf.FakeQuantWithMinMaxVars"(%arg0, %arg1, %arg2) {min = -1.0 : f32, max = 1.0 : f32, num_bits = 0} : (tensor<8x8x8x8xf32>, tensor<f32>, tensor<f32>) -> tensor<8x8x8x8xf32>
  return %0 : tensor<8x8x8x8xf32>
}

// -----

// Test invalid tf.FakeQuantWithMinMaxVars
func @testInvalidFakeQuantWithMinMaxVarsWrongMinRank(tensor<8x8x8x8xf32>, tensor<1xf32>, tensor<2xf32>) -> tensor<8x8x8x8xf32> {
^bb0(%arg0: tensor<8x8x8x8xf32>, %arg1: tensor<1xf32>, %arg2: tensor<2xf32>):
  // expected-error @+1 {{requires min to be a 0d float tensor}}
  %0 = "tf.FakeQuantWithMinMaxVars"(%arg0, %arg1, %arg2) : (tensor<8x8x8x8xf32>, tensor<1xf32>, tensor<2xf32>) -> tensor<8x8x8x8xf32>
  return %0 : tensor<8x8x8x8xf32>
}

// -----

// Test invalid tf.FakeQuantWithMinMaxVars
func @testInvalidFakeQuantWithMinMaxVarsWrongMaxRank(tensor<8x8x8x8xf32>, tensor<f32>, tensor<2xf32>) -> tensor<8x8x8x8xf32> {
^bb0(%arg0: tensor<8x8x8x8xf32>, %arg1: tensor<f32>, %arg2: tensor<2xf32>):
  // expected-error @+1 {{requires max to be a 0d float tensor}}
  %0 = "tf.FakeQuantWithMinMaxVars"(%arg0, %arg1, %arg2) : (tensor<8x8x8x8xf32>, tensor<f32>, tensor<2xf32>) -> tensor<8x8x8x8xf32>
  return %0 : tensor<8x8x8x8xf32>
}

// -----

// Test invalid tf.FakeQuantWithMinMaxVars
func @testInvalidFakeQuantWithMinMaxVarsWrongMinType(tensor<8x8x8x8xf32>, tensor<i32>, tensor<i32>) -> tensor<8x8x8x8xf32> {
^bb0(%arg0: tensor<8x8x8x8xf32>, %arg1: tensor<i32>, %arg2: tensor<i32>):
  // expected-error @+1 {{op operand #1 must be tensor of 32-bit float values}}
  %0 = "tf.FakeQuantWithMinMaxVars"(%arg0, %arg1, %arg2) : (tensor<8x8x8x8xf32>, tensor<i32>, tensor<i32>) -> tensor<8x8x8x8xf32>
  return %0 : tensor<8x8x8x8xf32>
}

// -----

// Test invalid tf.FakeQuantWithMinMaxVars
func @testInvalidFakeQuantWithMinMaxVarsWrongMaxType(tensor<8x8x8x8xf32>, tensor<f32>, tensor<i32>) -> tensor<8x8x8x8xf32> {
^bb0(%arg0: tensor<8x8x8x8xf32>, %arg1: tensor<f32>, %arg2: tensor<i32>):
  // expected-error @+1 {{op operand #2 must be tensor of 32-bit float values}}
  %0 = "tf.FakeQuantWithMinMaxVars"(%arg0, %arg1, %arg2) : (tensor<8x8x8x8xf32>, tensor<f32>, tensor<i32>) -> tensor<8x8x8x8xf32>
  return %0 : tensor<8x8x8x8xf32>
}

// -----

// Test valid tf.FakeQuantWithMinMaxVarsPerChannel
// CHECK-LABEL: func @FakeQuantWithMinMaxVarsPerChannel
func @FakeQuantWithMinMaxVarsPerChannel(tensor<1x2x3x8xf32>, tensor<8xf32>, tensor<8xf32>) -> tensor<1x2x3x8xf32> {
^bb0(%arg0: tensor<1x2x3x8xf32>, %arg1: tensor<8xf32>, %arg2: tensor<8xf32>):
  %0 = "tf.FakeQuantWithMinMaxVarsPerChannel"(%arg0, %arg1, %arg2) : (tensor<1x2x3x8xf32>, tensor<8xf32>, tensor<8xf32>) -> tensor<1x2x3x8xf32>
  return %0 : tensor<1x2x3x8xf32>
}

// -----

// Test invalid tf.FakeQuantWithMinMaxVarsPerChannel
func @FakeQuantWithMinMaxVarsPerChannel_ranked_inputs(tensor<f32>, tensor<8xf32>, tensor<8xf32>) -> tensor<f32> {
^bb0(%arg0: tensor<f32>, %arg1: tensor<8xf32>, %arg2: tensor<8xf32>):
  // expected-error @+1 {{requires inputs to be at least 1d float tensor}}
  %0 = "tf.FakeQuantWithMinMaxVarsPerChannel"(%arg0, %arg1, %arg2) : (tensor<f32>, tensor<8xf32>, tensor<8xf32>) -> tensor<f32>
  return %0 : tensor<f32>
}

// -----

// Test invalid tf.FakeQuantWithMinMaxVarsPerChannel
func @FakeQuantWithMinMaxVarsPerChannel_mismatch_min_max(tensor<1x2x3x8xf32>, tensor<1xf32>, tensor<8xf32>) -> tensor<1x2x3x8xf32> {
^bb0(%arg0: tensor<1x2x3x8xf32>, %arg1: tensor<1xf32>, %arg2: tensor<8xf32>):
  // expected-error @+1 {{requires min and max to have same size as last dimension of inputs}}
  %0 = "tf.FakeQuantWithMinMaxVarsPerChannel"(%arg0, %arg1, %arg2) : (tensor<1x2x3x8xf32>, tensor<1xf32>, tensor<8xf32>) -> tensor<1x2x3x8xf32>
  return %0 : tensor<1x2x3x8xf32>
}

// -----

// Test invalid tf.Fill
func @testFill(tensor<i32>, tensor<f32>) -> tensor<?x?xf32> {
^bb0(%arg0: tensor<i32>, %arg1: tensor<f32>):
  // expected-error @+1 {{requires dims to be a 1D tensor}}
  %0 = "tf.Fill"(%arg0, %arg1) : (tensor<i32>, tensor<f32>) -> (tensor<?x?xf32>)
  return %0 : tensor<?x?xf32>
}

// -----

// Test invalid tf.Fill
func @testFill(tensor<2xi32>, tensor<1xf32>) -> tensor<?x?xf32> {
^bb0(%arg0: tensor<2xi32>, %arg1: tensor<1xf32>):
  // expected-error @+1 {{requires value to be a scalar}}
  %0 = "tf.Fill"(%arg0, %arg1) : (tensor<2xi32>, tensor<1xf32>) -> (tensor<?x?xf32>)
  return %0 : tensor<?x?xf32>
}

// -----

// Test valid tf.FusedBatchNorm
// CHECK-LABEL: func @testFusedBatchNorm
func @testFusedBatchNorm(tensor<8x8x8x8xf32>, tensor<8xf32>, tensor<8xf32>, tensor<8xf32>, tensor<8xf32>) -> tensor<8x8x8x8xf32> {
^bb0(%arg0: tensor<8x8x8x8xf32>, %arg1: tensor<8xf32>, %arg2: tensor<8xf32>, %arg3: tensor<8xf32>, %arg4: tensor<8xf32>):
  %0:5 = "tf.FusedBatchNorm"(%arg0, %arg1, %arg2, %arg3, %arg4) {T = "tfdtype$DT_FLOAT", data_format = "NHWC", epsilon = 0.001 : f32, is_training = false} : (tensor<8x8x8x8xf32>, tensor<8xf32>, tensor<8xf32>, tensor<8xf32>, tensor<8xf32>) -> (tensor<8x8x8x8xf32>, tensor<8xf32>, tensor<8xf32>, tensor<8xf32>, tensor<8xf32>)
  return %0#0 : tensor<8x8x8x8xf32>
}

// -----

// Test invalid tf.FusedBatchNorm
func @testFusedBatchNormWrongXType(tensor<8x8x8xf32>, tensor<8xf32>, tensor<8xf32>, tensor<8xf32>, tensor<8xf32>) -> tensor<8x8x8xf32> {
^bb0(%arg0: tensor<8x8x8xf32>, %arg1: tensor<8xf32>, %arg2: tensor<8xf32>, %arg3: tensor<8xf32>, %arg4: tensor<8xf32>):
  // expected-error @+1 {{requires x to be a 4D float tensor}}
  %0:5 = "tf.FusedBatchNorm"(%arg0, %arg1, %arg2, %arg3, %arg4) {T = "tfdtype$DT_FLOAT", data_format = "NHWC", epsilon = 0.001 : f32, is_training = false} : (tensor<8x8x8xf32>, tensor<8xf32>, tensor<8xf32>, tensor<8xf32>, tensor<8xf32>) -> (tensor<8x8x8xf32>, tensor<8xf32>, tensor<8xf32>, tensor<8xf32>, tensor<8xf32>)
  return %0#0 : tensor<8x8x8xf32>
}

// -----

// Test invalid tf.FusedBatchNorm
func @testFusedBatchNormWrongScaleType(tensor<8x8x8x8xf32>, tensor<8xi32>, tensor<8xf32>, tensor<8xf32>, tensor<8xf32>) -> tensor<8x8x8x8xf32> {
^bb0(%arg0: tensor<8x8x8x8xf32>, %arg1: tensor<8xi32>, %arg2: tensor<8xf32>, %arg3: tensor<8xf32>, %arg4: tensor<8xf32>):
  // expected-error @+1 {{operand #1 must be tensor of 32-bit float values}}
  %0:5 = "tf.FusedBatchNorm"(%arg0, %arg1, %arg2, %arg3, %arg4) {T = "tfdtype$DT_FLOAT", data_format = "NHWC", epsilon = 0.001 : f32, is_training = false} : (tensor<8x8x8x8xf32>, tensor<8xi32>, tensor<8xf32>, tensor<8xf32>, tensor<8xf32>) -> (tensor<8x8x8x8xf32>, tensor<8xi32>, tensor<8xf32>, tensor<8xf32>, tensor<8xf32>)
  return %0#0 : tensor<8x8x8x8xf32>
}

// -----

// Test invalid tf.FusedBatchNorm
func @testFusedBatchNormWrongOffsetType(tensor<8x8x8x8xf32>, tensor<8xf32>, tensor<2x8xf32>, tensor<8xf32>, tensor<8xf32>) -> tensor<8x8x8x8xf32> {
^bb0(%arg0: tensor<8x8x8x8xf32>, %arg1: tensor<8xf32>, %arg2: tensor<2x8xf32>, %arg3: tensor<8xf32>, %arg4: tensor<8xf32>):
  // expected-error @+1 {{requires offset to be a 1D float tensor}}
  %0:5 = "tf.FusedBatchNorm"(%arg0, %arg1, %arg2, %arg3, %arg4) {T = "tfdtype$DT_FLOAT", data_format = "NHWC", epsilon = 0.001 : f32, is_training = false} : (tensor<8x8x8x8xf32>, tensor<8xf32>, tensor<2x8xf32>, tensor<8xf32>, tensor<8xf32>) -> (tensor<8x8x8x8xf32>, tensor<8xf32>, tensor<2x8xf32>, tensor<8xf32>, tensor<8xf32>)
  return %0#0 : tensor<8x8x8x8xf32>
}

// -----
// Test invalid tf.FusedBatchNorm
func @testFusedBatchNormWrongMeanType(tensor<8x8x8x8xf32>, tensor<8xf32>, tensor<8xf32>, tensor<?x8xf32>, tensor<8xf32>) -> tensor<8x8x8x8xf32> {
^bb0(%arg0: tensor<8x8x8x8xf32>, %arg1: tensor<8xf32>, %arg2: tensor<8xf32>, %arg3: tensor<?x8xf32>, %arg4: tensor<8xf32>):
  // expected-error @+1 {{requires mean to be a 1D float tensor}}
  %0:5 = "tf.FusedBatchNorm"(%arg0, %arg1, %arg2, %arg3, %arg4) {T = "tfdtype$DT_FLOAT", data_format = "NHWC", epsilon = 0.001 : f32, is_training = false} : (tensor<8x8x8x8xf32>, tensor<8xf32>, tensor<8xf32>, tensor<?x8xf32>, tensor<8xf32>) -> (tensor<8x8x8x8xf32>, tensor<8xf32>, tensor<8xf32>, tensor<?x8xf32>, tensor<8xf32>)
  return %0#0 : tensor<8x8x8x8xf32>
}

// -----
// Test invalid tf.FusedBatchNorm
func @testFusedBatchNormWrongVarianceType(tensor<8x8x8x8xf32>, tensor<8xf32>, tensor<8xf32>, tensor<8xf32>, tensor<10x2xf32>) -> tensor<8x8x8x8xf32> {
^bb0(%arg0: tensor<8x8x8x8xf32>, %arg1: tensor<8xf32>, %arg2: tensor<8xf32>, %arg3: tensor<8xf32>, %arg4: tensor<10x2xf32>):
  // expected-error @+1 {{requires variance to be a 1D float tensor}}
  %0:5 = "tf.FusedBatchNorm"(%arg0, %arg1, %arg2, %arg3, %arg4) {T = "tfdtype$DT_FLOAT", data_format = "NHWC", epsilon = 0.001 : f32, is_training = false} : (tensor<8x8x8x8xf32>, tensor<8xf32>, tensor<8xf32>, tensor<8xf32>, tensor<10x2xf32>) -> (tensor<8x8x8x8xf32>, tensor<8xf32>, tensor<8xf32>, tensor<8xf32>, tensor<10x2xf32>)
  return %0#0 : tensor<8x8x8x8xf32>
}

// -----
func @testIfThen(tensor<*xf32>) -> tensor<*xf32>
func @testIfElse(tensor<*xf32>) -> tensor<*xf32>

// Test valid tf.If operation
// CHECK-LABEL: func @testValidIfOp
func @testValidIfOp(tensor<i1>, tensor<2xf32>) -> tensor<2xf32> {
^bb0(%arg0: tensor<i1>, %arg1: tensor<2xf32>):
  %1 = "tf.If"(%arg0, %arg1) {
    then_branch = @testIfThen, else_branch = @testIfElse, is_stateless = false
  } : (tensor<i1>, tensor<2xf32>) -> tensor<2xf32>

  return %1 : tensor<2xf32>
}

// -----

func @testIfThen(f32) -> f32
func @testIfElse(f32) -> f32

// Test invalid tf.If operation
func @testInvalidIfOp(tensor<i1>, f32) -> f32 {
^bb0(%arg0: tensor<i1>, %arg1: f32):
  // expected-error @+1 {{operand #1 must be tensor of tf.dtype values}}
  %1 = "tf.If"(%arg0, %arg1) {
    then_branch = @testIfThen,
    else_branch = @testIfElse,
    is_stateless = false
  } : (tensor<i1>, f32) -> f32

  return %1 : f32
}

// -----

func @testIfElse(tensor<2xf32>) -> tensor<2xf32>

// Test invalid tf.If operation
func @testInvalidIfOp(tensor<i1>, tensor<2xf32>) -> tensor<2xf32> {
^bb0(%arg0: tensor<i1>, %arg1: tensor<2xf32>):
  // expected-error @+1 {{requires attribute 'then_branch'}}
  %1 = "tf.If"(%arg0, %arg1) {
    else_branch = @testIfElse, is_stateless = false
  } : (tensor<i1>, tensor<2xf32>) -> tensor<2xf32>

  return %1 : tensor<2xf32>
}

// -----

func @testIfThen(tensor<2xf32>, tensor<2xf32>) -> tensor<2xf32>
func @testIfElse(tensor<2xf32>, tensor<2xf32>) -> tensor<2xf32>

// Test invalid tf.If operation
func @testInvalidIfOp(tensor<i1>, tensor<2xf32>) -> tensor<2xf32> {
^bb0(%arg0: tensor<i1>, %arg1: tensor<2xf32>):
  // expected-error @+1 {{branches should have 1 inputs}}
  %1 = "tf.If"(%arg0, %arg1) {
    then_branch = @testIfThen,
    else_branch = @testIfElse,
    is_stateless = false
  } : (tensor<i1>, tensor<2xf32>) -> tensor<2xf32>

  return %1 : tensor<2xf32>
}

// -----

func @testIfThen(tensor<*xf16>) -> tensor<*xf32>
func @testIfElse(tensor<*xf32>) -> tensor<*xf32>

// Test invalid tf.If operation
func @testInvalidIfOp(tensor<i1>, tensor<2xf32>) -> tensor<2xf32> {
^bb0(%arg0: tensor<i1>, %arg1: tensor<2xf32>):
  // expected-error @+1 {{then branch input type tensor<*xf16> is incompatible with operand type tensor<2xf32>}}
  %1 = "tf.If"(%arg0, %arg1) {
    then_branch = @testIfThen,
    else_branch = @testIfElse,
    is_stateless = false
  } : (tensor<i1>, tensor<2xf32>) -> tensor<2xf32>

  return %1 : tensor<2xf32>
}

// -----

func @testIfThen(tensor<2xf32>) -> tensor<*xf32>
func @testIfElse(tensor<3xf32>) -> tensor<*xf32>

// Test invalid tf.If operation
func @testInvalidIfOp(tensor<i1>, tensor<*xf32>) -> tensor<2xf32> {
^bb0(%arg0: tensor<i1>, %arg1: tensor<*xf32>):
  // expected-error @+1 {{branches inputs have incompatible types tensor<2xf32> and tensor<3xf32>}}
  %1 = "tf.If"(%arg0, %arg1) {
    then_branch = @testIfThen,
    else_branch = @testIfElse,
    is_stateless = false
  } : (tensor<i1>, tensor<*xf32>) -> tensor<2xf32>

  return %1 : tensor<2xf32>
}

// -----

func @testIfThen(tensor<*xf32>) -> tensor<*xf32>
func @testIfElse(tensor<*xf32>) -> tensor<3xf32>

// Test invalid tf.If operation
func @testInvalidIfOp(tensor<i1>, tensor<*xf32>) -> tensor<2xf32> {
^bb0(%arg0: tensor<i1>, %arg1: tensor<*xf32>):
  // expected-error @+1 {{else branch result type tensor<3xf32> is incompatible with op result type tensor<2xf32>}}
  %1 = "tf.If"(%arg0, %arg1) {
    then_branch = @testIfThen,
    else_branch = @testIfElse,
    is_stateless = false
  } : (tensor<i1>, tensor<*xf32>) -> tensor<2xf32>

  return %1 : tensor<2xf32>
}

// -----

// Test invalid tf.Yield operation (parent should be IfRegion)
func @testInvalidYieldOp(%arg0: f32) -> () {
  // expected-error @+1 {{'tf.Yield' op expects parent op to be one of 'tf.CaseRegion, tf.IfRegion, tf.WhileRegion'}}
  "tf.Yield"(%arg0) : (f32) -> ()
}

// -----

// Test valid tf.IfRegion operation
// CHECK-LABEL: func @testValidIfRegionOp
func @testValidIfRegionOp(%arg0: tensor<i1>, %arg1: tensor<2xf32>) -> tensor<2xf32> {
  %neg = "tf.Neg"(%arg1) : (tensor<2xf32>) -> tensor<2xf32>
  %0 = "tf.IfRegion"(%arg0) ({
     %t = "tf.Abs"(%arg1) : (tensor<2xf32>) -> tensor<2xf32>
     "tf.Yield"(%t) : (tensor<2xf32>) -> ()
    }, {
     %e = "tf.Acos"(%neg) : (tensor<2xf32>) -> tensor<2xf32>
     "tf.Yield"(%e) : (tensor<2xf32>) -> ()
    }) { is_stateless = false} : (tensor<i1>) -> tensor<2xf32>

  return %0 : tensor<2xf32>
}

// -----

// Test valid tf.IfRegion operation with multiple results
// CHECK-LABEL: func @testValidIfRegionOpWithMultipleResults
func @testValidIfRegionOpWithMultipleResults(%arg0: tensor<i1>, %arg1: tensor<2xf32>) -> tensor<2xf32> {
  %0, %1, %2 = "tf.IfRegion"(%arg0) ({
     %t0 = "tf.Abs"(%arg1) : (tensor<2xf32>) -> tensor<2xf32>
     %t1 = "tf.Acos"(%arg1) : (tensor<2xf32>) -> tensor<2xf32>
     %t2 = "tf.Acosh"(%arg1) : (tensor<2xf32>) -> tensor<2xf32>
    "tf.Yield"(%t0, %t1, %t2) : (tensor<2xf32>, tensor<2xf32>, tensor<2xf32>) -> ()
    }, {
     %e0 = "tf.Neg"(%arg1) : (tensor<2xf32>) -> tensor<2xf32>
     %e1 = "tf.Relu"(%arg1) : (tensor<2xf32>) -> tensor<2xf32>
     %e2 = "tf.Sin"(%arg1) : (tensor<2xf32>) -> tensor<2xf32>
     "tf.Yield"(%e0, %e1, %e2) : (tensor<2xf32>, tensor<2xf32>, tensor<2xf32>) -> ()
    }) { is_stateless = false} : (tensor<i1>) -> (tensor<2xf32>, tensor<2xf32>, tensor<2xf32>)

  %3 = "tf.Add"(%0, %1) : (tensor<2xf32>, tensor<2xf32>) -> tensor<2xf32>
  %4 = "tf.Add"(%2, %3) : (tensor<2xf32>, tensor<2xf32>) -> tensor<2xf32>
  return %4 : tensor<2xf32>
}

// -----

// Test invalid type for operand #0 for tf.IfRegion operation
func @testInvalidIfRegionOpType0(%arg0: f32, %arg1: tensor<2xf32>) -> tensor<2xf32> {
  // expected-error @+1 {{operand #0 must be tensor of tf.dtype values}}
  %0 = "tf.IfRegion"(%arg0) ({
     %t = "tf.Abs"(%arg1) : (tensor<2xf32>) -> tensor<2xf32>
     "tf.Yield"(%t) : (tensor<2xf32>) -> ()
    }, {
     %e = "tf.Acos"(%arg1) : (tensor<2xf32>) -> tensor<2xf32>
     "tf.Yield"(%e) : (tensor<2xf32>) -> ()
    }) { is_stateless = false} : (f32) -> tensor<2xf32>

  return %0 : tensor<2xf32>
}

// -----

// tf.IfRegion operation should have 2 regions
func @testInvalidIfRegionOp1Region(%arg0: tensor<i1>, %arg1: tensor<2xf32>) -> tensor<2xf32> {
  // expected-error @+1 {{op expected 2 regions}}
  %0 = "tf.IfRegion"(%arg0) ({
     %t = "tf.Abs"(%arg1) : (tensor<2xf32>) -> tensor<2xf32>
     "tf.Yield"(%t) : (tensor<2xf32>) -> ()
    }) { is_stateless = false} : (tensor<i1>) -> tensor<2xf32>

  return %0 : tensor<2xf32>
}

// -----

func @testInvalidIfRegionOpNoRegions(%arg0: tensor<i1>, %arg1: tensor<2xf32>) -> tensor<2xf32> {
  // expected-error @+1 {{op expected 2 regions}}
  %0 = "tf.IfRegion"(%arg0) { is_stateless = false} : (tensor<i1>) -> tensor<2xf32>

  return %0 : tensor<2xf32>
}

// -----

func @testInvalidIfRegionOp3Regions(%arg0: tensor<i1>, %arg1: tensor<2xf32>) -> tensor<2xf32> {
  // expected-error @+1 {{op expected 2 regions}}
  %0 = "tf.IfRegion"(%arg0) ({
     %t = "tf.Abs"(%arg1) : (tensor<2xf32>) -> tensor<2xf32>
     "tf.Yield"(%t) : (tensor<2xf32>) -> ()
    }, {
     %te = "tf.Relu"(%arg1) : (tensor<2xf32>) -> tensor<2xf32>
     "tf.Yield"(%te) : (tensor<2xf32>) -> ()
    }, {
     %e = "tf.Acos"(%arg1) : (tensor<2xf32>) -> tensor<2xf32>
     "tf.Yield"(%e) : (tensor<2xf32>) -> ()
    }) { is_stateless = false} : (tensor<i1>) -> tensor<2xf32>

  return %0 : tensor<2xf32>
}

// -----

// tf.IfRegion regions should be terminated with a tf.Yield
func @testIfRegionThenTerminator(%arg0: tensor<i1>, %arg1: tensor<2xf32>) -> tensor<2xf32> {
  // expected-error @+2 {{'tf.IfRegion' op expects regions to end with 'tf.Yield'}}
  // expected-note @+1 {{in custom textual format, the absence of terminator implies 'tf.Yield'}}
  %0 = "tf.IfRegion"(%arg0) ({
     %t = "tf.Abs"(%arg1) : (tensor<2xf32>) -> tensor<2xf32>
   }, {
     %e = "tf.Acos"(%arg1) : (tensor<2xf32>) -> tensor<2xf32>
     "tf.Yield"(%e) : (tensor<2xf32>) -> ()
    }) { is_stateless = false} : (tensor<i1>) -> tensor<2xf32>

  return %0 : tensor<2xf32>
}

// -----

func @testIfRegionElseTerminator(%arg0: tensor<i1>, %arg1: tensor<2xf32>) -> tensor<2xf32> {
  // expected-error @+2 {{'tf.IfRegion' op expects regions to end with 'tf.Yield'}}
  // expected-note @+1 {{in custom textual format, the absence of terminator implies 'tf.Yield'}}
  %0 = "tf.IfRegion"(%arg0) ({
     %t = "tf.Abs"(%arg1) : (tensor<2xf32>) -> tensor<2xf32>
     "tf.Yield"(%t) : (tensor<2xf32>) -> ()
    }, {
     %e = "tf.Acos"(%arg1) : (tensor<2xf32>) -> tensor<2xf32>
    }) { is_stateless = false} : (tensor<i1>) -> tensor<2xf32>

  return %0 : tensor<2xf32>
}

// -----

// tf.Region yield number of results should match op number of results
func @testIfRegionThenResultCount(%arg0: tensor<i1>, %arg1: tensor<2xf32>) -> tensor<2xf32> {
  // expected-error @+1 {{'tf.IfRegion' op then should have same number (1) of results as tf.IfRegion but has 2 results}}
  %0 = "tf.IfRegion"(%arg0) ({
     %t = "tf.Abs"(%arg1) : (tensor<2xf32>) -> tensor<2xf32>
     "tf.Yield"(%t, %t) : (tensor<2xf32>, tensor<2xf32>) -> ()
    }, {
     %e = "tf.Acos"(%arg1) : (tensor<2xf32>) -> tensor<2xf32>
     "tf.Yield"(%e) : (tensor<2xf32>) -> ()
    }) { is_stateless = false} : (tensor<i1>) -> tensor<2xf32>

  return %0 : tensor<2xf32>
}

// -----

func @testIfRegionElseResultCount(%arg0: tensor<i1>, %arg1: tensor<2xf32>) -> tensor<2xf32> {
  // expected-error @+1 {{tf.IfRegion' op else should have same number (1) of results as tf.IfRegion but has 2 results}}
  %0 = "tf.IfRegion"(%arg0) ({
     %t = "tf.Abs"(%arg1) : (tensor<2xf32>) -> tensor<2xf32>
     "tf.Yield"(%t) : (tensor<2xf32>) -> ()
    }, {
     %e = "tf.Acos"(%arg1) : (tensor<2xf32>) -> tensor<2xf32>
     "tf.Yield"(%e, %e) : (tensor<2xf32>, tensor<2xf32>) -> ()
    }) { is_stateless = false} : (tensor<i1>) -> tensor<2xf32>

  return %0 : tensor<2xf32>
}

// -----

// tf.IfRegion yield types should match op result types
func @testIfRegionOpYieldMismatchThen(%arg0: tensor<i1>, %arg1: tensor<2xf32>) -> tensor<2xf32> {
  // expected-error @+1 {{then result type tensor<i1> is incompatible with tf.IfRegion result type tensor<2xf32> at index 0}}
  %0 = "tf.IfRegion"(%arg0) ({
     "tf.Yield"(%arg0) : (tensor<i1>) -> ()
    }, {
     %e = "tf.Acos"(%arg1) : (tensor<2xf32>) -> tensor<2xf32>
     "tf.Yield"(%e) : (tensor<2xf32>) -> ()
    }) { is_stateless = false} : (tensor<i1>) -> tensor<2xf32>

  return %0 : tensor<2xf32>
}

// -----

func @testIfRegionOpYieldMismatchElse(%arg0: tensor<i1>, %arg1: tensor<2xf32>) -> tensor<2xf32> {
  // expected-error @+1 {{else result type tensor<i1> is incompatible with tf.IfRegion result type tensor<2xf32> at index 0}}
  %0 = "tf.IfRegion"(%arg0) ({
     %t = "tf.Acos"(%arg1) : (tensor<2xf32>) -> tensor<2xf32>
     "tf.Yield"(%t) : (tensor<2xf32>) -> ()
    }, {
     "tf.Yield"(%arg0) : (tensor<i1>) -> ()
    }) { is_stateless = false} : (tensor<i1>) -> tensor<2xf32>

  return %0 : tensor<2xf32>
}

// -----

// value generated in one branch cannot be consumed in the other branch
func @testIfRegionElseConsumingThen(%arg0: tensor<i1>, %arg1: tensor<2xf32>) -> tensor<2xf32> {
  %0 = "tf.IfRegion"(%arg0) ({
     %t = "tf.Acos"(%arg1) : (tensor<2xf32>) -> tensor<2xf32>
     "tf.Yield"(%t) : (tensor<2xf32>) -> ()
    }, {
     // expected-error @+1 {{use of undeclared SSA value name}}
     "tf.Yield"(%t) : (tensor<2xf32>) -> ()
    }) { is_stateless = false} : (tensor<i1>) -> tensor<2xf32>

  return %0 : tensor<2xf32>
}

// -----

func @testIfRegionThenConsumingElse(%arg0: tensor<i1>, %arg1: tensor<2xf32>) -> tensor<2xf32> {
   %0 = "tf.IfRegion"(%arg0) ({
     // expected-error @+1 {{does not dominate this use}}
     "tf.Yield"(%t) : (tensor<2xf32>) -> ()
    }, {
      // expected-note @+1 {{operand defined here}}
      %t = "tf.Acos"(%arg1) : (tensor<2xf32>) -> tensor<2xf32>
      "tf.Yield"(%t) : (tensor<2xf32>) -> ()
    }) { is_stateless = false} : (tensor<i1>) -> tensor<2xf32>

  return %0 : tensor<2xf32>
}

// -----

// The regions for IfRegion themselves cannot have any arguments
func @testInvalidIfRegionThenArg(%arg0: tensor<i1>, %arg1: tensor<2xf32>) -> tensor<2xf32> {
  %neg = "tf.Neg"(%arg1) : (tensor<2xf32>) -> tensor<2xf32>
  // expected-error @+1 {{'tf.IfRegion' op region #0 should have no arguments}}
  %0 = "tf.IfRegion"(%arg0) ({
     ^bb(%arg_bb: tensor<2xf32>):
     %t = "tf.Abs"(%arg_bb) : (tensor<2xf32>) -> tensor<2xf32>
     "tf.Yield"(%t) : (tensor<2xf32>) -> ()
    }, {
     %e = "tf.Acos"(%neg) : (tensor<2xf32>) -> tensor<2xf32>
     "tf.Yield"(%e) : (tensor<2xf32>) -> ()
    }) { is_stateless = false} : (tensor<i1>) -> tensor<2xf32>

  return %0 : tensor<2xf32>
}

// -----

func @testInvalidIfRegionElseArg(%arg0: tensor<i1>, %arg1: tensor<2xf32>) -> tensor<2xf32> {
  %neg = "tf.Neg"(%arg1) : (tensor<2xf32>) -> tensor<2xf32>
  // expected-error @+1 {{'tf.IfRegion' op region #1 should have no arguments}}
  %0 = "tf.IfRegion"(%arg0) ({
     %t = "tf.Abs"(%neg) : (tensor<2xf32>) -> tensor<2xf32>
     "tf.Yield"(%t) : (tensor<2xf32>) -> ()
    }, {
     ^bb(%arg_bb: tensor<2xf32>):
     %e = "tf.Acos"(%arg_bb) : (tensor<2xf32>) -> tensor<2xf32>
     "tf.Yield"(%e) : (tensor<2xf32>) -> ()
    }) { is_stateless = false} : (tensor<i1>) -> tensor<2xf32>

  return %0 : tensor<2xf32>
}

// -----

// Test valid tf.MatrixBandPart
// CHECK-LABEL: func @testValidMatrixBandPartOp
func @testValidMatrixBandPartOp(%arg0: tensor<64x64xbf16>, %arg1: tensor<i64>, %arg2: tensor<i64>) -> tensor<64x64xbf16> {
  %0 = "tf.MatrixBandPart"(%arg0, %arg1, %arg2) : (tensor<64x64xbf16>, tensor<i64>, tensor<i64>) -> tensor<64x64xbf16>
  return %0 : tensor<64x64xbf16>
}

// -----

// Test valid tf.MatrixBandPart
// CHECK-LABEL: func @testValidMatrixBandPartOp3D
func @testValidMatrixBandPartOp3D(%arg0: tensor<64x64x64xbf16>, %arg1: tensor<i64>, %arg2: tensor<i64>) -> tensor<64x64x64xbf16> {
  %0 = "tf.MatrixBandPart"(%arg0, %arg1, %arg2) : (tensor<64x64x64xbf16>, tensor<i64>, tensor<i64>) -> tensor<64x64x64xbf16>
  return %0 : tensor<64x64x64xbf16>
}

// -----

// Test valid tf.MatrixBandPart
// CHECK-LABEL: func @testValidMatrixBandPartOpUnranked
func @testValidMatrixBandPartOpUnranked(%arg0: tensor<*xbf16>, %arg1: tensor<i64>, %arg2: tensor<i64>) -> tensor<*xbf16> {
  %0 = "tf.MatrixBandPart"(%arg0, %arg1, %arg2) : (tensor<*xbf16>, tensor<i64>, tensor<i64>) -> tensor<*xbf16>
  return %0 : tensor<*xbf16>
}

// -----

// Test valid tf.MatrixBandPart
// CHECK-LABEL: func @testValidMatrixBandPartOpUnrankedBand
func @testValidMatrixBandPartOpUnrankedBand(%arg0: tensor<64x64x64xbf16>, %arg1: tensor<i64>, %arg2: tensor<i64>) -> tensor<*xbf16> {
  %0 = "tf.MatrixBandPart"(%arg0, %arg1, %arg2) : (tensor<64x64x64xbf16>, tensor<i64>, tensor<i64>) -> tensor<*xbf16>
  return %0 : tensor<*xbf16>
}

// -----

// Test valid tf.MatrixBandPart
// CHECK-LABEL: func @testValidMatrixBandPartOpCompatibleDynamicShapes
func @testValidMatrixBandPartOpCompatibleDynamicShapes(%arg0: tensor<?x10x?xbf16>, %arg1: tensor<i64>, %arg2: tensor<i64>) -> tensor<?x?x8xbf16> {
  %0 = "tf.MatrixBandPart"(%arg0, %arg1, %arg2) : (tensor<?x10x?xbf16>, tensor<i64>, tensor<i64>) -> tensor<?x?x8xbf16>
  return %0 : tensor<?x?x8xbf16>
}

// -----

// Test invalid tf.MatrixBandPart
func @testInvalidMatrixBandPartOp(%arg0: tensor<64x64x64xbf16>, %arg1: tensor<i64>, %arg2: tensor<i64>) -> tensor<64x64xbf16> {
  // expected-error @+1 {{op failed to verify that all of {input, band} have dynamically equal types}}
  %0 = "tf.MatrixBandPart"(%arg0, %arg1, %arg2) : (tensor<64x64x64xbf16>, tensor<i64>, tensor<i64>) -> tensor<64x64xbf16>
  return %0 : tensor<64x64xbf16>
}

// -----

// Test invalid tf.MatrixBandPart
func @testInvalidMatrixBandPartOp(%arg0: tensor<i64>, %arg1: tensor<64x64xi64>, %arg2: tensor<i64>) -> tensor<i64> {
  // expected-error @+1 {{op requires `input` to have rank of at least 2, but found 'tensor<i64>'}}
  %0 = "tf.MatrixBandPart"(%arg0, %arg1, %arg2) : (tensor<i64>, tensor<64x64xi64>, tensor<i64>) -> tensor<i64>
  return %0 : tensor<i64>
}

// -----

// Test invalid tf.MatrixBandPart
func @testInvalidMatrixBandPartOp(%arg0: tensor<64x64xi64>, %arg1: tensor<32xi64>, %arg2: tensor<i64>) -> tensor<64x64xi64> {
  // expected-error @+1 {{op requires `num_lower` to have 0 dimensions, but found 'tensor<32xi64>'}}
  %0 = "tf.MatrixBandPart"(%arg0, %arg1, %arg2) : (tensor<64x64xi64>, tensor<32xi64>, tensor<i64>) -> tensor<64x64xi64>
  return %0 : tensor<64x64xi64>
}

// -----

// Test invalid tf.MatrixBandPart
func @testInvalidMatrixBandPartOp(%arg0: tensor<64x64xi64>, %arg1: tensor<i64>, %arg2: tensor<32xi64>) -> tensor<64x64xi64> {
  // expected-error @+1 {{op requires `num_upper` to have 0 dimensions, but found 'tensor<32xi64>'}}
  %0 = "tf.MatrixBandPart"(%arg0, %arg1, %arg2) : (tensor<64x64xi64>, tensor<i64>, tensor<32xi64>) -> tensor<64x64xi64>
  return %0 : tensor<64x64xi64>
}

// -----

//===--------------------------------------------------------------------===//
//  tf.{|Stateful}PartitionedCall
//===--------------------------------------------------------------------===//

// Test valid tf.PartitionedCall
// CHECK-LABEL: func @testValidPartitionedCall
func @testValidPartitionedCall(%arg0: tensor<i32>) -> tensor<i32> {
  %0 = "tf.PartitionedCall"(%arg0) {config = "", config_proto = "", executor_type = "", f = @pcall_func} : (tensor<i32>) -> (tensor<i32>)
  return %0 : tensor<i32>
}

func @pcall_func(%arg0: tensor<i32>) -> tensor<i32> {
  return %arg0 : tensor<i32>
}

// -----

// Test invalid tf.PartitionedCall
func @testUndefinedPartitionedCall(%arg0: tensor<i32>) -> tensor<i32> {
  // expected-error @+1 {{'f' attribute refers to an undefined function: @nonexistant_pcall_func}}
  %0 = "tf.PartitionedCall"(%arg0) {config = "", config_proto = "", executor_type = "", f = @nonexistant_pcall_func} : (tensor<i32>) -> (tensor<i32>)
  return %0 : tensor<i32>
}

// -----

// Test invalid tf.PartitionedCall
func @testInvalidPartitionedCall(%arg0: tensor<i32>) -> tensor<i32> {
  // expected-error @+1 {{argument count mismatch: 'args' has 1 arguments, but '@pcall_func_2' expects 2}}
  %0 = "tf.PartitionedCall"(%arg0) {config = "", config_proto = "", executor_type = "", f = @pcall_func_2} : (tensor<i32>) -> (tensor<i32>)
  return %0 : tensor<i32>
}

func @pcall_func_2(%arg0: tensor<i32>, %arg1: tensor<i32>) -> tensor<i32> {
  return %arg0 : tensor<i32>
}

// -----

// Test valid tf.StatefulPartitionedCall
// CHECK-LABEL: func @testValidStatefulPartitionedCall
func @testValidStatefulPartitionedCall(%arg0: tensor<i32>) -> tensor<i32> {
  %0 = "tf.StatefulPartitionedCall"(%arg0) {config = "", config_proto = "", executor_type = "", f = @pcall_func} : (tensor<i32>) -> (tensor<i32>)
  return %0 : tensor<i32>
}

func @pcall_func(%arg0: tensor<i32>) -> tensor<i32> {
  return %arg0 : tensor<i32>
}

// -----

func @testUndefinedCallee(%arg0: tensor<i32>) -> tensor<i32> {
  // expected-error @+1 {{'f' attribute refers to an undefined function: @nonexistant_pcall_func}}
  %0 = "tf.StatefulPartitionedCall"(%arg0) {config = "", config_proto = "", executor_type = "", f = @nonexistant_pcall_func} : (tensor<i32>) -> (tensor<i32>)
  return %0 : tensor<i32>
}

// -----

func @testArgMismatch(%arg0: tensor<i32>) -> tensor<i32> {
  // expected-error @+1 {{argument count mismatch: 'args' has 1 arguments, but '@pcall_func_2' expects 2}}
  %0 = "tf.StatefulPartitionedCall"(%arg0) {config = "", config_proto = "", executor_type = "", f = @pcall_func_2} : (tensor<i32>) -> (tensor<i32>)
  return %0 : tensor<i32>
}

func @pcall_func_2(%arg0: tensor<i32>, %arg1: tensor<i32>) -> tensor<i32> {
  return %arg0 : tensor<i32>
}

// -----

//===--------------------------------------------------------------------===//
//  tf.Select
//===--------------------------------------------------------------------===//

// Test valid tf.Select
// CHECK-LABEL: func @testSelect
func @testSelect(%arg0: tensor<3xi1>, %arg1: tensor<3x2xf16>, %arg2: tensor<3x2xf16>) -> tensor<3x2xf16> {
  %0 = "tf.Select"(%arg0, %arg1, %arg2) : (tensor<3xi1>, tensor<3x2xf16>, tensor<3x2xf16>) -> tensor<3x2xf16>
  return %0: tensor<3x2xf16>
}

// -----

func @testInvalidSelect(%arg0: tensor<3xi1>, %arg1: tensor<2x3xf16>, %arg2: tensor<2x3xf16>) -> tensor<2x3xf16> {
  // expected-error @+1 {{requires that, when pred is a vector, the shape matches the first dimension of t and e}}
  %0 = "tf.Select"(%arg0, %arg1, %arg2) : (tensor<3xi1>, tensor<2x3xf16>, tensor<2x3xf16>) -> tensor<2x3xf16>
  return %0: tensor<2x3xf16>
}

// -----

// Test invalid tf.Select - broadcasting then/else parameters is not supported
func @selectBroadcastThen(%arg0: tensor<i1>, %arg1: tensor<8x1xi32>, %arg2: tensor<2x8x8xi32>) -> tensor<2x8x8xi32> {
  // expected-error @+1 {{requires t and e have compatible shapes}}
  %0 = "tf.Select"(%arg0, %arg1, %arg2) : (tensor<i1>, tensor<8x1xi32>, tensor<2x8x8xi32>) -> tensor<2x8x8xi32>
  return %0: tensor<2x8x8xi32>
}

// -----

func @invalidSelect(%arg0: tensor<2xi1>, %arg1: tensor<i32>, %arg2: tensor<i32>) -> tensor<2xi32> {
  // expected-error @+1 {{requires that t and e are nonscalar when pred is a vector}}
  %0 = "tf.Select"(%arg0, %arg1, %arg2) : (tensor<2xi1>, tensor<i32>, tensor<i32>) -> tensor<2xi32>
  return %0: tensor<2xi32>
}

// -----

func @invalidSelect(%arg0: tensor<1x8xi1>, %arg1: tensor<1x8x8xi32>, %arg2: tensor<1x8x8xi32>) -> tensor<1x8x8xi32> {
  // expected-error @+1 {{requires that pred is a scalar OR has the same rank as t and e OR is a vector}}
  %0 = "tf.Select"(%arg0, %arg1, %arg2) : (tensor<1x8xi1>, tensor<1x8x8xi32>, tensor<1x8x8xi32>) -> tensor<1x8x8xi32>
  return %0: tensor<1x8x8xi32>
}

// -----

//===--------------------------------------------------------------------===//
//  tf.SelectV2
//===--------------------------------------------------------------------===//

// Test valid tf.SelectV2
// CHfaECK-LABEL: func @selectV2BroadcastThen
func @selectV2BroadcastThen(%arg0: tensor<i1>, %arg1: tensor<8x1xi32>, %arg2: tensor<2x8x8xi32>) -> tensor<2x8x8xi32> {
  %0 = "tf.SelectV2"(%arg0, %arg1, %arg2) : (tensor<i1>, tensor<8x1xi32>, tensor<2x8x8xi32>) -> tensor<2x8x8xi32>
  return %0: tensor<2x8x8xi32>
}

// -----

// Test valid tf.SelectV2
// CHECK-LABEL: func @selectV2BroadcastElse
func @selectV2BroadcastElse(%arg0: tensor<i1>, %arg1: tensor<2x8x8xi32>, %arg2: tensor<8x1xi32>) -> tensor<2x8x8xi32> {
  %0 = "tf.SelectV2"(%arg0, %arg1, %arg2) : (tensor<i1>, tensor<2x8x8xi32>, tensor<8x1xi32>) -> tensor<2x8x8xi32>
  return %0: tensor<2x8x8xi32>
}

// -----

// Test valid tf.SelectV2
// CHECK-LABEL: func @selectV2BroadcastPred
func @selectV2BroadcastPred(%arg0: tensor<1xi1>, %arg1: tensor<2x8x8xi32>, %arg2: tensor<2x8x8xi32>) -> tensor<2x8x8xi32> {
  %0 = "tf.SelectV2"(%arg0, %arg1, %arg2) : (tensor<1xi1>, tensor<2x8x8xi32>, tensor<2x8x8xi32>) -> tensor<2x8x8xi32>
  return %0: tensor<2x8x8xi32>
}

// -----

// CHECK-LABEL: func @selectV2BroadcastAll
func @selectV2BroadcastAll(%arg0: tensor<8x1x1xi1>, %arg1: tensor<1x8x1xi32>, %arg2: tensor<1x1x8xi32>) -> tensor<8x8x8xi32> {
  %0 = "tf.SelectV2"(%arg0, %arg1, %arg2) : (tensor<8x1x1xi1>, tensor<1x8x1xi32>, tensor<1x1x8xi32>) -> tensor<8x8x8xi32>
  return %0: tensor<8x8x8xi32>
}

// -----

// CHECK-LABEL: func @selectV2DynamicRanked
func @selectV2DynamicRanked(%arg0: tensor<1xi1>, %arg1: tensor<2x?x8xi32>, %arg2: tensor<2x8x8xi32>) -> tensor<2x?x8xi32> {
  %0 = "tf.SelectV2"(%arg0, %arg1, %arg2) : (tensor<1xi1>, tensor<2x?x8xi32>, tensor<2x8x8xi32>) -> tensor<2x?x8xi32>
  return %0: tensor<2x?x8xi32>
}

// -----

// CHECK-LABEL: func @selectV2Unranked
func @selectV2Unranked(%arg0: tensor<1xi1>, %arg1: tensor<2x8x8xi32>, %arg2: tensor<*xi32>) -> tensor<*xi32> {
  %0 = "tf.SelectV2"(%arg0, %arg1, %arg2) : (tensor<1xi1>, tensor<2x8x8xi32>, tensor<*xi32>) -> tensor<*xi32>
  return %0: tensor<*xi32>
}

// -----

// Test invalid tf.SelectV2: this is an invalid broadcast for the predicate
func @testInvalidSelectV2(%arg0: tensor<3xi1>, %arg1: tensor<3x2xf16>, %arg2: tensor<3x2xf16>) -> tensor<3x2xf16> {
  // expected-error @+1 {{operands don't have broadcast-compatible shapes}}
  %0 = "tf.SelectV2"(%arg0, %arg1, %arg2) : (tensor<3xi1>, tensor<3x2xf16>, tensor<3x2xf16>) -> tensor<3x2xf16>
  return %0: tensor<3x2xf16>
}

// -----

//===--------------------------------------------------------------------===//
//  tf.Softmax
//===--------------------------------------------------------------------===//

// Test valid tf.Softmax
// CHECK-LABEL: func @testSoftmax
func @testSoftmax(tensor<8x16xf32>) -> tensor<8x16xf32> {
^bb0(%arg0: tensor<8x16xf32>):
  %0 = "tf.Softmax"(%arg0) {T = "tfdtype$DT_FLOAT"} : (tensor<8x16xf32>) -> tensor<8x16xf32>
  return %0 : tensor<8x16xf32>
}

// -----

// Test invalid tf.Softmax
func @testSoftmax(%arg0 : tensor<f32>) -> tensor<f32> {
  // expected-error @+1 {{requires operand to have rank at least 1}}
  %0 = "tf.Softmax"(%arg0) {T = "tfdtype$DT_FLOAT"} : (tensor<f32>) -> tensor<f32>
  return %0 : tensor<f32>
}

// -----

// Test valid tf.SoftmaxCrossEntropyWithLogits
// CHECK-LABEL: func @testSoftmaxCrossEntropyWithLogits
func @testSoftmaxCrossEntropyWithLogits(%arg0: tensor<2x3xf32>, %arg1: tensor<3xf32>) -> (tensor<3xf32>, tensor<2x3xf32>) {
  %0:2 = "tf.SoftmaxCrossEntropyWithLogits"(%arg0, %arg1) : (tensor<2x3xf32>, tensor<3xf32>) -> (tensor<3xf32>, tensor<2x3xf32>)
  return %0#0, %0#1 : tensor<3xf32>, tensor<2x3xf32>
}

// -----

func @testSoftmaxCrossEntropyWithLogits(%arg0: tensor<2xf32>, %arg1: tensor<3xf32>) -> (tensor<3xf32>, tensor<3xf32>) {
  // expected-error @+1 {{requires features and labels to be broadcast compatible to rank two}}
  %0:2 = "tf.SoftmaxCrossEntropyWithLogits"(%arg0, %arg1) : (tensor<2xf32>, tensor<3xf32>) -> (tensor<3xf32>, tensor<3xf32>)
  return %0#0, %0#1 : tensor<3xf32>, tensor<3xf32>
}

// -----

func @testSoftmaxCrossEntropyWithLogits(%arg0: tensor<3xf32>, %arg1: tensor<3xf32>) -> (tensor<3xf32>, tensor<3xf32>) {
  // expected-error @+1 {{requires features and labels to be broadcast compatible to rank two}}
  %0:2 = "tf.SoftmaxCrossEntropyWithLogits"(%arg0, %arg1) : (tensor<3xf32>, tensor<3xf32>) -> (tensor<3xf32>, tensor<3xf32>)
  return %0#0, %0#1 : tensor<3xf32>, tensor<3xf32>
}

// -----

// Test valid tf.SparseSoftmaxCrossEntropyWithLogits
// CHECK-LABEL: func @testSparseSoftmaxCrossEntropyWithLogits
func @testSparseSoftmaxCrossEntropyWithLogits(%arg0: tensor<2x3xf32>, %arg1: tensor<2xi32>) -> (tensor<3xf32>, tensor<2x3xf32>) {
  %0:2 = "tf.SparseSoftmaxCrossEntropyWithLogits"(%arg0, %arg1) : (tensor<2x3xf32>, tensor<2xi32>) -> (tensor<3xf32>, tensor<2x3xf32>)
  return %0#0, %0#1 : tensor<3xf32>, tensor<2x3xf32>
}

// -----

func @testSparseSoftmaxCrossEntropyWithLogits(%arg0: tensor<3xf32>, %arg1: tensor<3xi32>) -> (tensor<3xf32>, tensor<2x3xf32>) {
  // expected-error @+1 {{requires features operand of rank two}}
  %0:2 = "tf.SparseSoftmaxCrossEntropyWithLogits"(%arg0, %arg1) : (tensor<3xf32>, tensor<3xi32>) -> (tensor<3xf32>, tensor<2x3xf32>)
  return %0#0, %0#1 : tensor<3xf32>, tensor<2x3xf32>
}

// -----

func @testSparseSoftmaxCrossEntropyWithLogits(%arg0: tensor<2x3xf32>, %arg1: tensor<2x3xi32>) -> (tensor<2xf32>, tensor<2x3xf32>) {
  // expected-error @+1 {{requires labels operand of rank one}}
  %0:2 = "tf.SparseSoftmaxCrossEntropyWithLogits"(%arg0, %arg1) : (tensor<2x3xf32>, tensor<2x3xi32>) -> (tensor<2xf32>, tensor<2x3xf32>)
  return %0#0, %0#1 : tensor<2xf32>, tensor<2x3xf32>
}

// -----

func @testSparseSoftmaxCrossEntropyWithLogits(%arg0: tensor<2x3xf32>, %arg1: tensor<3xi32>) -> (tensor<2xf32>, tensor<2x3xf32>) {
  // expected-error @+1 {{requires features and labels with matching first dimension}}
  %0:2 = "tf.SparseSoftmaxCrossEntropyWithLogits"(%arg0, %arg1) : (tensor<2x3xf32>, tensor<3xi32>) -> (tensor<2xf32>, tensor<2x3xf32>)
  return %0#0, %0#1 : tensor<2xf32>, tensor<2x3xf32>
}

// -----

func @testWhileCond(tensor<*xf32>) -> (tensor<i1>)
func @testWhileBody(tensor<*xf32>) -> (tensor<*xf32>)

// Test valid 'While' operation
// CHECK-LABEL: func @testWhileResult
func @testWhileResult(tensor<*xf32>) -> (tensor<*xf32>) {
^bb0(%arg0: tensor<*xf32>):
  %1 = "tf.While"(%arg0) {
    cond = @testWhileCond,
    body = @testWhileBody,
    is_stateless = false
  } : (tensor<*xf32>) -> (tensor<*xf32>)

  return %1 : tensor<*xf32>
}

// -----
func @testWhileUndefinedCond(%arg0: tensor<i1>, %arg1: tensor<f32>) -> tensor<f32> {
  // expected-error @+1 {{cond refers to an undefined function : undefined_func}}
  %0 = "tf.While"(%arg0, %arg1) {cond = @undefined_func, body = @body, is_stateless = false} : (tensor<i1>, tensor<f32>) -> (tensor<f32>)
  return %0 : tensor<f32>
}

func @body(%arg0: tensor<i1>, %arg1: tensor<f32>) -> tensor<f32>

// -----
func @testWhileUndefinedBody(%arg0: tensor<i1>, %arg1: tensor<f32>) -> tensor<f32> {
  // expected-error @+1 {{body refers to an undefined function : undefined_func}}
  %0 = "tf.While"(%arg0, %arg1) {cond = @cond, body = @undefined_func, is_stateless = false} : (tensor<i1>, tensor<f32>) -> (tensor<f32>)
  return %0 : tensor<f32>
}

func @cond(%arg0: tensor<i1>, %arg1: tensor<f32>) -> tensor<i1>

// -----

func @testWhileCond(tensor<*xf32>) -> ()
func @testWhileBody(tensor<*xf32>) -> (tensor<*xf32>)

// Test invalid 'While' operation
func @testWhileResult(tensor<*xf32>) -> (tensor<*xf32>) {
^bb0(%arg0: tensor<*xf32>):
  // expected-error @+1 {{requires cond function to have exactly one result}}
  %1 = "tf.While"(%arg0) {
    cond = @testWhileCond,
    body = @testWhileBody,
    is_stateless = false
  } : (tensor<*xf32>) -> (tensor<*xf32>)

  return %1 : tensor<*xf32>
}

// -----

func @testWhileCond(tensor<*xf32>) -> (tensor<i1>)
func @testWhileBody(tensor<*xf32>) -> (tensor<*xf32>)

// Test invalid 'While' operation
func @testWhileResult(tensor<*xf32>) -> (tensor<*xi32>) {
^bb0(%arg0: tensor<*xf32>):
  // expected-error @+1 {{operand type tensor<*xf32> is incompatible with result type}}
  %1 = "tf.While"(%arg0) {
    cond = @testWhileCond,
    body = @testWhileBody,
    is_stateless = false
  } : (tensor<*xf32>) -> (tensor<*xi32>)

  return %1 : tensor<*xi32>
}

// -----

func @testWhileCond(tensor<*xi32>) -> (tensor<i1>)
func @testWhileBody(tensor<*xf32>) -> (tensor<*xf32>)

// Test invalid 'While' operation
func @testWhileResult(tensor<*xf32>) -> (tensor<*xf32>) {
^bb0(%arg0: tensor<*xf32>):
  // expected-error @+1 {{operand type tensor<*xf32> is incompatible with cond function input type}}
  %1 = "tf.While"(%arg0) {
    cond = @testWhileCond,
    body = @testWhileBody,
    is_stateless = false
  } : (tensor<*xf32>) -> (tensor<*xf32>)

  return %1 : tensor<*xf32>
}

// -----

func @testWhileCond(tensor<*xf32>) -> (tensor<i1>)
func @testWhileBody(tensor<*xf32>, tensor<*xf32>) -> (tensor<*xf32>)

// Test invalid 'While' operation
func @testWhileResult(tensor<*xf32>) -> (tensor<*xf32>) {
^bb0(%arg0: tensor<*xf32>):
  // expected-error @+1 {{requires the number of operands to be equal to the number of body function inputs. Found 1 and 2, respectively}}
  %1 = "tf.While"(%arg0) {
    cond = @testWhileCond,
    body = @testWhileBody,
    is_stateless = false
  } : (tensor<*xf32>) -> (tensor<*xf32>)

  return %1 : tensor<*xf32>
}

// -----

func @testWhileCond(tensor<*xf32>) -> (tensor<i1>)
func @testWhileBody(tensor<*xf32>) -> (tensor<*xi32>)

// Test invalid 'While' operation
func @testWhileResult(tensor<*xf32>) -> (tensor<*xf32>) {
^bb0(%arg0: tensor<*xf32>):
  // expected-error @+1 {{body function result type tensor<*xi32> is incompatible with result type}}
  %1 = "tf.While"(%arg0) {
    cond = @testWhileCond,
    body = @testWhileBody,
    is_stateless = false
  } : (tensor<*xf32>) -> (tensor<*xf32>)

  return %1 : tensor<*xf32>
}

// -----

func @testWhileCond(tensor<3xf32>) -> (tensor<i1>)
func @testWhileBody(tensor<4xf32>) -> (tensor<*xf32>)

// Test invalid 'While' operation
func @testWhileResult(tensor<*xf32>) -> (tensor<*xf32>) {
^bb0(%arg0: tensor<*xf32>):
  // expected-error @+1 {{cond function input type tensor<3xf32> is incompatible with body function input type}}
  %1 = "tf.While"(%arg0) {
    cond = @testWhileCond,
    body = @testWhileBody,
    is_stateless = false
  } : (tensor<*xf32>) -> (tensor<*xf32>)

  return %1 : tensor<*xf32>
}

// -----

func @testWhileCond(tensor<*x!tf.resource<tensor<32xf32>>>) -> (tensor<i1>)
func @testWhileBody(tensor<*x!tf.resource<tensor<32xf32>>>) -> (tensor<!tf.resource<tensor<16xf32>>>)

// Test invalid 'While' operation verifier that detects incompatible tf.resource
// subtypes.
func @testWhileResult(tensor<*x!tf.resource<tensor<32xf32>>>) -> (tensor<!tf.resource<tensor<16xf32>>>) {
^bb0(%arg0: tensor<*x!tf.resource<tensor<32xf32>>>):
  // expected-error @+1 {{operand type tensor<*x!tf.resource<tensor<32xf32>>> is incompatible with result type}}
  %1 = "tf.While"(%arg0) {
    cond = @testWhileCond,
    body = @testWhileBody,
    is_stateless = false
  } : (tensor<*x!tf.resource<tensor<32xf32>>>) -> (tensor<!tf.resource<tensor<16xf32>>>)

  return %1 : tensor<!tf.resource<tensor<16xf32>>>
}

// -----

func @testWhileCond(tensor<*x!tf.resource<tensor<32xf32>>>) -> (tensor<i1>)
func @testWhileBody(tensor<*x!tf.resource<tensor<32xf32>>>) -> (tensor<!tf.resource<tensor<*xf32>>>)

// Test 'While' operation verifier allows compatible tf.resource subtypes.
// CHECK-LABEL: func @testWhileResult
func @testWhileResult(tensor<*x!tf.resource<tensor<32xf32>>>) -> (tensor<!tf.resource<tensor<*xf32>>>) {
^bb0(%arg0: tensor<*x!tf.resource<tensor<32xf32>>>):
  %1 = "tf.While"(%arg0) {
    cond = @testWhileCond,
    body = @testWhileBody,
    is_stateless = false
  } : (tensor<*x!tf.resource<tensor<32xf32>>>) -> (tensor<!tf.resource<tensor<*xf32>>>)

  return %1 : tensor<!tf.resource<tensor<*xf32>>>
}

// -----

func @testWhileCond(tensor<*x!tf.resource<tensor<32xf32>>>) -> (tensor<i1>)
func @testWhileBody(tensor<*x!tf.resource<tensor<32xf32>>>) -> (tensor<!tf.resource>)

// Test 'While' operation verifier treats tf.resource with subtype and without
// subtype as compatible types.
// CHECK-LABEL: func @testWhileResult
func @testWhileResult(tensor<*x!tf.resource<tensor<32xf32>>>) -> (tensor<!tf.resource>) {
^bb0(%arg0: tensor<*x!tf.resource<tensor<32xf32>>>):
  %1 = "tf.While"(%arg0) {
    cond = @testWhileCond,
    body = @testWhileBody,
    is_stateless = false
  } : (tensor<*x!tf.resource<tensor<32xf32>>>) -> (tensor<!tf.resource>)

  return %1 : tensor<!tf.resource>
}

// -----
// WhileRegion tests

// Simple While region
// CHECK-LABEL: testValidWhileRegion
func @testValidWhileRegion(%arg0 : tensor<*xf32>, %arg1 : tensor<i32>) -> tensor<*xf32> {
  %0:2 = "tf.WhileRegion"(%arg0, %arg1) (
    {
      // condition, check if count has reached 0
      ^bb0(%carg0: tensor<*xf32>, %carg1: tensor<i32>):
      %zero = constant dense<0> : tensor<i32>
      %ne = "tf.NotEqual"(%carg1, %zero) : (tensor<i32>, tensor<i32>) -> tensor<i1>
      "tf.Yield"(%ne) : (tensor<i1>) -> ()
    },
    {
      // loop body
      ^bb0(%barg0: tensor<*xf32>, %barg1: tensor<i32>):
      %add = "tf.Add"(%barg0, %barg0) : (tensor<*xf32>, tensor<*xf32>) -> tensor<*xf32>
      %one = constant dense<1> : tensor<i32>
      %sub = "tf.Sub"(%barg1, %one) : (tensor<i32>, tensor<i32>) -> tensor<i32>
      "tf.Yield"(%add, %sub) : (tensor<*xf32>, tensor<i32>) -> ()
    }
  ) { is_stateless = false } : (tensor<*xf32>, tensor<i32>) -> (tensor<*xf32>, tensor<i32>)

  return %0#0 : tensor<*xf32>
}

// -----

// While region with no inputs (and hence no outputs) (infinite loop)
// CHECK-LABEL: testValidWhileRegionNoInputs
func @printer(tensor<i32>) -> ()
func @testValidWhileRegionNoInputs() -> () {
  "tf.WhileRegion"() (
    {
      %true = constant dense<1> : tensor<i1>
      "tf.Yield"(%true) : (tensor<i1>) -> ()
    },
    {
      %one = constant dense<1> : tensor<i32>
      call @printer(%one) : (tensor<i32>) -> ()
      // TODO(b/159753381): tf.IfRegion implicit terminator not working
      "tf.Yield"() : () -> ()
    }
  ) { is_stateless = true } : () -> ()
  return
}

// -----

func @testInvalidWhileRegionMismatchCondInputCount(%arg : tensor<i32>) -> (tensor<i32>) {
  // expected-error @+1 {{'tf.WhileRegion' op condition should have same number of inputs (1) as tf.WhileRegion but has 0 inputs}}
  %0 = "tf.WhileRegion"(%arg) (
     {
       // ^bb0(%carg: tensor<i32>):
        %true = constant dense<1> : tensor<i1>
        "tf.Yield"(%true) : (tensor<i1>) -> ()
     },
     {
       ^bb0(%barg: tensor<i32>):
        "tf.Yield"(%arg) : (tensor<i32>) -> ()
     }
  ) : (tensor<i32>) -> (tensor<i32>)

  return %0 : tensor<i32>
}

// -----

func @testInvalidWhileRegionMismatchCondInputType(%arg : tensor<i32>) -> (tensor<i32>) {
  // expected-error @+1 {{'tf.WhileRegion' op condition input type tensor<f32> is incompatible with tf.WhileRegion input type tensor<i32> at index 0}}
  %0 = "tf.WhileRegion"(%arg) (
     {
       ^bb0(%carg: tensor<f32>):
        %true = constant dense<1> : tensor<i1>
        "tf.Yield"(%true) : (tensor<i1>) -> ()
     },
     {
       ^bb0(%barg: tensor<i32>):
        "tf.Yield"(%barg) : (tensor<i32>) -> ()
     }
  ) : (tensor<i32>) -> (tensor<i32>)

  return %0 : tensor<i32>
}

// -----

func @testInvalidWhileRegionMismatchBodyInputCount(%arg : tensor<i32>) -> (tensor<i32>) {
  // expected-error @+1 {{'tf.WhileRegion' op body should have same number of inputs (1) as tf.WhileRegion but has 2 inputs}}
  %0 = "tf.WhileRegion"(%arg) (
     {
       ^bb0(%carg: tensor<i32>):
        %true = constant dense<1> : tensor<i1>
        "tf.Yield"(%true) : (tensor<i1>) -> ()
     },
     {
       ^bb0(%barg0: tensor<i32>, %barg1 : tensor<f32>):
        "tf.Yield"(%barg0) : (tensor<i32>) -> ()
     }
  ) : (tensor<i32>) -> (tensor<i32>)

  return %0 : tensor<i32>
}

// -----

func @testInvalidWhileRegionMismatchBodyInputType(%arg : tensor<i32>) -> (tensor<i32>) {
  // expected-error @+1 {{body input type tensor<f32> is incompatible with tf.WhileRegion input type tensor<i32> at index 0}}
  %0 = "tf.WhileRegion"(%arg) (
     {
       ^bb0(%carg: tensor<i32>):
        %true = constant dense<1> : tensor<i1>
        "tf.Yield"(%true) : (tensor<i1>) -> ()
     },
     {
       ^bb0(%barg: tensor<f32>):
        %c = "tf.Cast"(%barg) : (tensor<f32>) -> tensor<i32>
        "tf.Yield"(%c) : (tensor<i32>) -> ()
     }
  ) : (tensor<i32>) -> (tensor<i32>)

  return %0 : tensor<i32>
}

// -----

func @testInvalidWhileRegionConditionOutputCount2(%arg : tensor<i32>) -> (tensor<i32>) {
  // expected-error @+1 {{'tf.WhileRegion' op condition should have a single tensor<i1> result}}
  %0 = "tf.WhileRegion"(%arg) (
     {
       ^bb0(%carg: tensor<i32>):
        %true = constant dense<1> : tensor<i1>
        "tf.Yield"(%true, %true) : (tensor<i1>, tensor<i1>) -> ()
     },
     {
       ^bb0(%barg: tensor<i32>):
        "tf.Yield"(%barg) : (tensor<i32>) -> ()
     }
  ) : (tensor<i32>) -> (tensor<i32>)

  return %0 : tensor<i32>
}

// -----

func @testInvalidWhileRegionConditionOutputCount0(%arg : tensor<i32>) -> (tensor<i32>) {
  // expected-error @+1 {{'tf.WhileRegion' op condition should have a single tensor<i1> result}}
  %0 = "tf.WhileRegion"(%arg) (
     {
       ^bb0(%carg: tensor<i32>):
        "tf.Yield"() : () -> ()
     },
     {
       ^bb0(%barg: tensor<i32>):
        "tf.Yield"(%barg) : (tensor<i32>) -> ()
     }
  ) : (tensor<i32>) -> (tensor<i32>)

  return %0 : tensor<i32>
}

// -----

func @testInvalidWhileRegionConditionOutputType(%arg : tensor<i32>) -> (tensor<i32>) {
  // expected-error @+1 {{'tf.WhileRegion' op condition should have a single tensor<i1> result}}
  %0 = "tf.WhileRegion"(%arg) (
     {
       ^bb0(%carg: tensor<i32>):
        "tf.Yield"(%carg) : (tensor<i32>) -> ()
     },
     {
       ^bb0(%barg: tensor<i32>):
        "tf.Yield"(%barg) : (tensor<i32>) -> ()
     }
  ) : (tensor<i32>) -> (tensor<i32>)

  return %0 : tensor<i32>
}

// -----

func @testInvalidWhileRegionMismatchBodyOutputCount(%arg : tensor<i32>) -> (tensor<i32>) {
  // expected-error @+1 {{'tf.WhileRegion' op body should have same number (1) of results as tf.WhileRegion but has 2 results}}
  %0 = "tf.WhileRegion"(%arg) (
     {
       ^bb0(%carg: tensor<i32>):
        %true = constant dense<1> : tensor<i1>
        "tf.Yield"(%true) : (tensor<i1>) -> ()
     },
     {
       ^bb0(%barg: tensor<i32>):
        %false = constant dense<1> : tensor<i1>
        "tf.Yield"(%barg, %false) : (tensor<i32>, tensor<i1>) -> ()
     }
  ) : (tensor<i32>) -> (tensor<i32>)

  return %0 : tensor<i32>
}

// -----

func @testInvalidWhileRegionMismatchBodyOutputType(%arg : tensor<i32>) -> (tensor<i32>) {
  // expected-error @+1 {{body result type tensor<f32> is incompatible with tf.WhileRegion result type tensor<i32> at index 0}}
  %0 = "tf.WhileRegion"(%arg) (
     {
       ^bb0(%carg: tensor<i32>):
        %true = constant dense<1> : tensor<i1>
        "tf.Yield"(%true) : (tensor<i1>) -> ()
     },
     {
       ^bb0(%barg: tensor<i32>):
        %c = "tf.Cast"(%barg) : (tensor<i32>) -> tensor<f32>
        "tf.Yield"(%c) : (tensor<f32>) -> ()
     }
  ) : (tensor<i32>) -> (tensor<i32>)

  return %0 : tensor<i32>
}

// -----

// CHECK-LABEL: func @testValidShape
func @testValidShape(tensor<1x32x32x16xf32>, tensor<*xf32>) -> (tensor<4xi32>, tensor<?xi32>) {
^bb0(%arg0: tensor<1x32x32x16xf32>, %arg1: tensor<*xf32>):
  %0 = "tf.Shape"(%arg0) {T = "tfdtype$DT_FLOAT", output = "tfdtype$DT_INT32"} : (tensor<1x32x32x16xf32>) -> tensor<4xi32>
  %1 = "tf.Shape"(%arg1) {T = "tfdtype$DT_FLOAT", output = "tfdtype$DT_INT32"} : (tensor<*xf32>) -> tensor<?xi32>
  return %0, %1 : tensor<4xi32>, tensor<?xi32>
}

// -----

func @testShapeWrongResultElemType(%arg0: tensor<1x32x32x16xf32>) -> tensor<4xf32> {
  // expected-error @+1 {{result #0 must be tensor of 32/64-bit signless integer values}}
  %0 = "tf.Shape"(%arg0) : (tensor<1x32x32x16xf32>) -> tensor<4xf32>
  return %0 : tensor<4xf32>
}

// -----

func @testShapeWrongResultDim(tensor<1x32x32x16xf32>) -> tensor<3x2xi32> {
^bb0(%arg0: tensor<1x32x32x16xf32>):
  // expected-error @+1 {{requires 1D type for result}}
  %0 = "tf.Shape"(%arg0) {T = "tfdtype$DT_FLOAT", output = "tfdtype$DT_INT32"} : (tensor<1x32x32x16xf32>) -> tensor<3x2xi32>
  return %0 : tensor<3x2xi32>
}

// -----

func @testShapeMismatchDim(tensor<1x32x32x16xf32>) -> tensor<2xi32> {
^bb0(%arg0: tensor<1x32x32x16xf32>):
  // expected-error @+1 {{requires dimension size of result to match rank of operand}}
  %0 = "tf.Shape"(%arg0) {T = "tfdtype$DT_FLOAT", output = "tfdtype$DT_INT32"} : (tensor<1x32x32x16xf32>) -> tensor<2xi32>
  return %0 : tensor<2xi32>
}

// -----

func @testShapeWrongResultDimDynamic(tensor<*xf32>) -> tensor<2xi32> {
^bb0(%arg0: tensor<*xf32>):
  // expected-warning @+1 {{has static shape result for unranked operand}}
  %0 = "tf.Shape"(%arg0) {T = "tfdtype$DT_FLOAT", output = "tfdtype$DT_INT32"} : (tensor<*xf32>) -> tensor<2xi32>
  return %0 : tensor<2xi32>
}

// -----

// CHECK-LABEL: func @testValidShapeN
func @testValidShapeN(%arg0 : tensor<1x32x32x16xf32>, %arg1 : tensor<*xf32>) -> (tensor<4xi32>, tensor<?xi32>) {
  // CHECK-NEXT: "tf.ShapeN"
  %0:2 = "tf.ShapeN"(%arg0, %arg1) : (tensor<1x32x32x16xf32>, tensor<*xf32>) -> (tensor<4xi32>, tensor<?xi32>)
  return %0#0, %0#1 : tensor<4xi32>, tensor<?xi32>
}

// -----

func @testShapeNWrongResultElemType(%arg0: tensor<1x32x32x16xf32>) -> tensor<4xf32> {
  // expected-error @+1 {{result #1 must be tensor of 32/64-bit signless integer values}}
  %0:2 = "tf.ShapeN"(%arg0, %arg0) : (tensor<1x32x32x16xf32>, tensor<1x32x32x16xf32>) -> (tensor<4xi32>, tensor<4xf32>)
  return %0#1 : tensor<4xf32>
}

// -----

func @testShapeNWrongResultDim(tensor<1x32x32x16xf32>) -> tensor<2x2xi32> {
^bb0(%arg0: tensor<1x32x32x16xf32>):
  // expected-error @+1 {{requires 1D type for result #1}}
  %0:2 = "tf.ShapeN"(%arg0, %arg0) : (tensor<1x32x32x16xf32>, tensor<1x32x32x16xf32>) -> (tensor<4xi32>, tensor<2x2xi32>)
  return %0#1 : tensor<2x2xi32>
}

// -----

func @testShapeNMismatchDim(tensor<1x32x32x16xf32>) -> tensor<2xi32> {
^bb0(%arg0: tensor<1x32x32x16xf32>):
  // expected-error @+1 {{requires dimension size of result #1 to match rank of operand #1}}
  %0:2 = "tf.ShapeN"(%arg0, %arg0) : (tensor<1x32x32x16xf32>, tensor<1x32x32x16xf32>) -> (tensor<4xi32>, tensor<2xi32>)
  return %0#1 : tensor<2xi32>
}

// -----

func @testShapeNWrongResultDimDynamic(tensor<*xf32>) -> tensor<2xi32> {
^bb0(%arg0: tensor<*xf32>):
  // expected-warning @+1 {{has static shape result #1 for unranked operand #1}}
  %0:2 = "tf.ShapeN"(%arg0, %arg0) : (tensor<*xf32>, tensor<*xf32>) -> (tensor<?xi32>, tensor<2xi32>)
  return %0#1 : tensor<2xi32>
}

// -----

func @testShapeNWrongNumResults(tensor<*xf32>) {
^bb0(%arg0: tensor<*xf32>):
  // expected-error @+1 {{requires 3 result(s), got 2 result(s)}}
  %0:2 = "tf.ShapeN"(%arg0, %arg0, %arg0) : (tensor<*xf32>, tensor<*xf32>, tensor<*xf32>) -> (tensor<?xi32>, tensor<?xi32>)
  return
}

// -----

// CHECK-LABEL: func @testValidVariableShape
func @testValidVariableShape(%arg0: tensor<*x!tf.resource<tensor<1x32x32x16xf32>>>, %arg1: tensor<*x!tf.resource>) -> (tensor<4xi32>, tensor<?xi32>) {
  %0 = "tf.VariableShape"(%arg0) {output = "tfdtype$DT_INT32"} : (tensor<*x!tf.resource<tensor<1x32x32x16xf32>>>) -> tensor<4xi32>
  %1 = "tf.VariableShape"(%arg1) {output = "tfdtype$DT_INT32"} : (tensor<*x!tf.resource>) -> tensor<?xi32>
  return %0, %1 : tensor<4xi32>, tensor<?xi32>
}

// -----

func @testVariableShapeMultipleSubtypes(%arg0: tensor<*x!tf.resource<tensor<1x32x32x16xf32>, tensor<1x32x32x16xf32>>>) {
  // expected-error @+1 {{requires resource input type to have at most 1 subtype}}
  %0 = "tf.VariableShape"(%arg0) {output = "tfdtype$DT_INT32"} : (tensor<*x!tf.resource<tensor<1x32x32x16xf32>, tensor<1x32x32x16xf32>>>) -> tensor<4xi32>
  return
}

// -----

func @testVariableShapeWrongResultElemType(%arg0: tensor<*x!tf.resource<tensor<1x32x32x16xf32>>>) -> tensor<?xf32> {
  // expected-error @+1 {{result #0 must be tensor of 32/64-bit signless integer values}}
  %0 = "tf.VariableShape"(%arg0) : (tensor<*x!tf.resource<tensor<1x32x32x16xf32>>>) -> tensor<4xf32>
  return %0 : tensor<4xf32>
}

// -----

func @testVariableShapeWrongResultDim(%arg0: tensor<*x!tf.resource<tensor<1x32x32x16xf32>>>) -> tensor<2x3xi32> {
  // expected-error @+1 {{requires 1D type for result}}
  %0 = "tf.VariableShape"(%arg0) {output = "tfdtype$DT_INT32"} : (tensor<*x!tf.resource<tensor<1x32x32x16xf32>>>) -> tensor<2x3xi32>
  return %0 : tensor<2x3xi32>
}

// -----

func @testVariableShapeMismatchDim(%arg0: tensor<*x!tf.resource<tensor<1x32x32x16xf32>>>) -> tensor<2xi32> {
  // expected-error @+1 {{requires dimension size of result to match rank of operand}}
  %0 = "tf.VariableShape"(%arg0) {output = "tfdtype$DT_INT32"} : (tensor<*x!tf.resource<tensor<1x32x32x16xf32>>>) -> tensor<2xi32>
  return %0 : tensor<2xi32>
}

// -----

func @testVariableShapeWrongResultDimDynamic(%arg0: tensor<*x!tf.resource<tensor<*xf32>>>) -> tensor<2xi32> {
  // expected-warning @+1 {{has static shape result for unranked operand}}
  %0 = "tf.VariableShape"(%arg0) {output = "tfdtype$DT_INT32"} : (tensor<*x!tf.resource<tensor<*xf32>>>) -> tensor<2xi32>
  return %0 : tensor<2xi32>
}

// -----

func @testVariableShapeWrongNumResources(%arg0: tensor<1x2x!tf.resource<tensor<1x32x32x16xf32>>>) -> tensor<4xi32> {
  // expected-error @+1 {{requires input to have one resource}}
  %0 = "tf.VariableShape"(%arg0)  : (tensor<1x2x!tf.resource<tensor<1x32x32x16xf32>>>) -> tensor<4xi32>
  return %0 : tensor<4xi32>
}

// -----

// Test invalid tf.Const
func @testConst() -> tensor<f32> {
  // expected-error @+1 {{attribute 'value' failed to satisfy constraint: constant vector/tensor}}
  %0 = "tf.Const"() {T = "tfdtype$DT_FLOAT", value = 1.0 : f32} : () -> tensor<f32>
  return %0 : tensor<f32>
}

// -----

// Test valid tf.Transpose
// CHECK-LABEL: testTranspose
func @testTranspose(tensor<2x3xf32>) -> tensor<3x2xf32> {
^bb0(%arg0: tensor<2x3xf32>):
  %cst = constant dense<[1, 0]> : tensor<2xi32>
  %0 = "tf.Transpose"(%arg0, %cst) {T = "tfdtype$DT_FLOAT", Tperm = "tfdtype$DT_INT32"} : (tensor<2x3xf32>, tensor<2xi32>) -> tensor<3x2xf32>
  return %0 : tensor<3x2xf32>
}

// -----

// Test tf.Transpose with partial unknown shape
// CHECK-LABEL: testTranspose
func @testTranspose(tensor<2x?xf32>) -> tensor<?x2xf32> {
^bb0(%arg0: tensor<2x?xf32>):
  %cst = constant dense<[1, 0]> : tensor<2xi32>
  %0 = "tf.Transpose"(%arg0, %cst) {T = "tfdtype$DT_FLOAT", Tperm = "tfdtype$DT_INT32"} : (tensor<2x?xf32>, tensor<2xi32>) -> tensor<?x2xf32>
  return %0 : tensor<?x2xf32>
}

// -----

// Test tf.Transpose with different partial unknown shape
// CHECK-LABEL: testTranspose
func @testTranspose(tensor<2x?x?xf32>) -> tensor<3x?x2xf32> {
^bb0(%arg0: tensor<2x?x?xf32>):
  %cst = constant dense<[2, 1, 0]> : tensor<3xi32>
  %0 = "tf.Transpose"(%arg0, %cst) {T = "tfdtype$DT_FLOAT", Tperm = "tfdtype$DT_INT32"} : (tensor<2x?x?xf32>, tensor<3xi32>) -> tensor<3x?x2xf32>
  return %0 : tensor<3x?x2xf32>
}

// -----

// Test tf.Transpose with invalid rank of perm
func @testTranspose(tensor<2x3xf32>, tensor<1x2xi32>) -> tensor<3x2xf32> {
^bb0(%arg0: tensor<2x3xf32>, %arg1: tensor<1x2xi32>):
  // expected-error @+1 {{expected perm to be a 1-D Tensor, got perm of rank 2}}
  %0 = "tf.Transpose"(%arg0, %arg1) {T = "tfdtype$DT_FLOAT", Tperm = "tfdtype$DT_INT32"} : (tensor<2x3xf32>, tensor<1x2xi32>) -> tensor<3x2xf32>
  return %0 : tensor<3x2xf32>
}

// -----

// Test tf.Transpose with invalid size of perm
func @testTranspose(tensor<2x3xf32>) -> tensor<3x2xf32> {
^bb0(%arg0: tensor<2x3xf32>):
  %cst = constant dense<[1, 0, 2]> : tensor<3xi32>
  // expected-error @+1 {{expected perm to be a 1-D Tensor of size equal to the rank of x, got perm of size 3, and x of rank 2}}
  %0 = "tf.Transpose"(%arg0, %cst) {T = "tfdtype$DT_FLOAT", Tperm = "tfdtype$DT_INT32"} : (tensor<2x3xf32>, tensor<3xi32>) -> tensor<3x2xf32>
  return %0 : tensor<3x2xf32>
}

// -----

// Test tf.Transpose with invalid rank of y
func @testTranspose(tensor<2x3xf32>) -> tensor<3x2x1xf32> {
^bb0(%arg0: tensor<2x3xf32>):
  %cst = constant dense<[1, 0]> : tensor<2xi32>
  // expected-error @+1 {{x should be of the same rank with y, got x of rank 2, and y of rank 3}}
  %0 = "tf.Transpose"(%arg0, %cst) {T = "tfdtype$DT_FLOAT", Tperm = "tfdtype$DT_INT32"} : (tensor<2x3xf32>, tensor<2xi32>) -> tensor<3x2x1xf32>
  return %0 : tensor<3x2x1xf32>
}

// -----

// Test tf.Transpose with invalid shape of y
func @testTranspose(tensor<2x3x4xf32>) -> tensor<3x2x4xf32> {
^bb0(%arg0: tensor<2x3x4xf32>):
  %cst = constant dense<[2, 0, 1]> : tensor<3xi32>
  // expected-error @+1 {{requires y.shape[0] (3) to be equal to x.shape[perm[2]] (4)}}
  %0 = "tf.Transpose"(%arg0, %cst) {T = "tfdtype$DT_FLOAT", Tperm = "tfdtype$DT_INT32"} : (tensor<2x3x4xf32>, tensor<3xi32>) -> tensor<3x2x4xf32>
  return %0 : tensor<3x2x4xf32>
}

// -----

// Test invalid tf.Less
func @testLess(tensor<4xi32>, tensor<4xi32>) -> tensor<4xi32> {
^bb0(%arg0: tensor<4xi32>, %arg1: tensor<4xi32>):
  // expected-error @+1 {{op result #0 must be tensor of 1-bit signless integer values}}
  %0 = "tf.Less"(%arg0, %arg1) : (tensor<4xi32>, tensor<4xi32>) -> tensor<4xi32>
  return %0 : tensor<4xi32>
}

// -----

// Test valid tf.ConcatV2
func @testConcatV2(%arg: tensor<8x16xf32>, %axis: tensor<i32>) -> tensor<?xf32> {
  %0 = "tf.ConcatV2"(%arg, %arg, %axis) : (tensor<8x16xf32>, tensor<8x16xf32>, tensor<i32>) -> tensor<?xf32>
  return %0 : tensor<?xf32>
}

// -----

// tf.ConcatV2 with wrong 'axis' element type
func @testConcatV2(%arg: tensor<8x16xf32>, %axis: tensor<f32>) -> tensor<?xf32> {
  // expected-error @+1 {{operand #2 must be tensor of 32/64-bit signless integer values}}
  %0 = "tf.ConcatV2"(%arg, %arg, %axis) : (tensor<8x16xf32>, tensor<8x16xf32>, tensor<f32>) -> tensor<?xf32>
  return %0 : tensor<?xf32>
}

// -----

// tf.ConcatV2 missing required 'axis' operand
func @testConcatV2() -> tensor<?xf32> {
  // expected-error @+1 {{expected 1 or more operands}}
  %0 = "tf.ConcatV2"() : () -> tensor<?xf32>
  return %0 : tensor<?xf32>
}

// -----

// CHECK-LABEL: testAll
func @testAll(%arg0: tensor<2x2xi1>, %arg1: tensor<i32>) -> tensor<i1> {
  %0 = "tf.All"(%arg0, %arg1) {keep_dims = false} : (tensor<2x2xi1>, tensor<i32>) -> tensor<i1>
  return %0 : tensor<i1>
}

// -----

// CHECK-LABEL: testAll64
func @testAll64(%arg0: tensor<2x2xi1>, %arg1: tensor<i64>) -> tensor<i1> {
  %0 = "tf.All"(%arg0, %arg1) {keep_dims = false} : (tensor<2x2xi1>, tensor<i64>) -> tensor<i1>
  return %0 : tensor<i1>
}

// -----

func @testAllFloat(%arg0: tensor<2x2xi1>, %arg1: tensor<f32>) -> tensor<i1> {
  // expected-error @+1 {{'tf.All' op operand #1 must be tensor of 32/64-bit signless integer values}}
  %0 = "tf.All"(%arg0, %arg1) {keep_dims = false} : (tensor<2x2xi1>, tensor<f32>) -> tensor<i1>
  return %0 : tensor<i1>
}

// -----

func @testAllI32(%arg0: tensor<2x2xi32>, %arg1: tensor<f32>) -> tensor<i32> {
  // expected-error @+1 {{'tf.All' op operand #0 must be tensor of 1-bit signless integer values}}
  %0 = "tf.All"(%arg0, %arg1) {keep_dims = false} : (tensor<2x2xi32>, tensor<f32>) -> tensor<i32>
  return %0 : tensor<i32>
}

// -----

func @testEqualOpIncompatibleShapeTrue(%x: tensor<5xf32>, %y: tensor<4xf32>) -> tensor<5xi1> {
  // expected-error @+1 {{operands don't have broadcast-compatible shapes}}
  %0 = "tf.Equal"(%x, %y) {incompatible_shape_error = true} : (tensor<5xf32>, tensor<4xf32>) -> tensor<5xi1>
  return %0 : tensor<5xi1>
}

// -----

// CHECK-LABEL: testEqualOpIncompatibleShapeFalse
func @testEqualOpIncompatibleShapeFalse(%x: tensor<5xf32>, %y: tensor<4xf32>) -> tensor<*xi1> {
  %0 = "tf.Equal"(%x, %y) {incompatible_shape_error = false} : (tensor<5xf32>, tensor<4xf32>) -> tensor<*xi1>
  return %0 : tensor<*xi1>
}

// -----

func @testNotEqualOpIncompatibleShapeTrue(%x: tensor<5xf32>, %y: tensor<4xf32>) -> tensor<5xi1> {
  // expected-error @+1 {{operands don't have broadcast-compatible shapes}}
  %0 = "tf.NotEqual"(%x, %y) {incompatible_shape_error = true} : (tensor<5xf32>, tensor<4xf32>) -> tensor<5xi1>
  return %0 : tensor<5xi1>
}

// -----

// CHECK-LABEL: testNotEqualOpIncompatibleShapeFalse
func @testNotEqualOpIncompatibleShapeFalse(%x: tensor<5xf32>, %y: tensor<4xf32>) -> tensor<*xi1> {
  %0 = "tf.NotEqual"(%x, %y) {incompatible_shape_error = false} : (tensor<5xf32>, tensor<4xf32>) -> tensor<*xi1>
  return %0 : tensor<*xi1>
}

// -----

func @testConcatV2(%arg: tensor<8x16xf32>, %axis: tensor<1x1xi32>) -> tensor<*xf32> { // expected-error @+1 {{requires axis to be of scalar type (or vector type for older versions)}}
  %0 = "tf.ConcatV2"(%arg, %arg, %axis) : (tensor<8x16xf32>, tensor<8x16xf32>, tensor<1x1xi32>) -> tensor<*xf32>
  return %0 : tensor<*xf32>
}

// -----

func @testConcatV2(%arg: tensor<8x16xf32>, %axis: tensor<1x1xi32>) -> tensor<*xf32> {
  // expected-error @+1 {{requires axis to be of scalar type (or vector type for older versions)}}
  %0 = "tf.Concat"(%axis, %arg, %arg) : (tensor<1x1xi32>, tensor<8x16xf32>, tensor<8x16xf32>) -> tensor<*xf32>
  return %0 : tensor<*xf32>
}

// -----

func @testConcatV2(%arg0: tensor<8x16xf32>, %arg1: tensor<8xf32>, %axis: tensor<i32>) -> tensor<*xf32> {
  // expected-error @+1 {{operand type 'tensor<8xf32>' is not compatible with preceding operands; expected rank: 2}}
  %0 = "tf.ConcatV2"(%arg0, %arg1, %axis) : (tensor<8x16xf32>, tensor<8xf32>, tensor<i32>) -> tensor<*xf32>
  return %0 : tensor<*xf32>
}

// -----

// Valid Concat operation with concat axis 1 or -1.
func @testConcatV2(%arg0: tensor<8x16xf32>, %arg1: tensor<8x8xf32>, %axis: tensor<i32>) -> tensor<*xf32> {
  %0 = "tf.ConcatV2"(%arg0, %arg1, %axis) : (tensor<8x16xf32>, tensor<8x8xf32>, tensor<i32>) -> tensor<*xf32>
  return %0 : tensor<*xf32>
}

// -----

func @testConcatV2(%arg0: tensor<8x16xf32>, %arg1: tensor<16x8xf32>, %axis: tensor<i32>) -> tensor<*xf32> {
  // expected-error @+1 {{operand type 'tensor<16x8xf32>' is not compatible with preceding operands; expected dimension at index 1: 16}}
  %0 = "tf.ConcatV2"(%arg0, %arg1, %axis) : (tensor<8x16xf32>, tensor<16x8xf32>, tensor<i32>) -> tensor<*xf32>
  return %0 : tensor<*xf32>
}

// -----

// Valid Concat operation with concat axis 1 or -1.
func @testConcatV2(%arg0: tensor<8x8xf32>, %arg1: tensor<?x4xf32>, %arg2: tensor<*xf32>, %arg3: tensor<8x?xf32>, %axis: tensor<i32>) -> tensor<*xf32> {
  %0 = "tf.ConcatV2"(%arg0, %arg1, %arg2, %arg3, %axis) : (tensor<8x8xf32>, tensor<?x4xf32>, tensor<*xf32>, tensor<8x?xf32>, tensor<i32>) -> tensor<*xf32>
  return %0 : tensor<*xf32>
}

// -----

func @testInvalidInvertPermutationOp(%arg0: tensor<8x8xi32>) -> tensor<8x8xi32> {
  // expected-error @+1 {{'tf.InvertPermutation' op requires input x to be 1-dimensional}}
  %0 = "tf.InvertPermutation"(%arg0) : (tensor<8x8xi32>) -> tensor<8x8xi32>
  return %0 : tensor<8x8xi32>
}

// -----

// Valid Pack operation.
func @testPack(%arg0: tensor<4x8xf32>, %arg1: tensor<4x8xf32>) -> tensor<*xf32> {
  %0 = "tf.Pack"(%arg0, %arg1) {axis = 1 : i64} : (tensor<4x8xf32>, tensor<4x8xf32>) -> tensor<*xf32>
  return %0 : tensor<*xf32>
}


// -----

func @testPack(%arg0: tensor<4x8xf32>, %arg1: tensor<4x2xf32>) -> tensor<*xf32> {
  // expected-error @+1 {{operand type 'tensor<4x2xf32>' is not compatible with preceding operands; expected dimension at index 1: 8}}
  %0 = "tf.Pack"(%arg0, %arg1) {axis = 1 : i64} : (tensor<4x8xf32>, tensor<4x2xf32>) -> tensor<*xf32>
  return %0 : tensor<*xf32>
}

// -----

func @testPack(%arg0: tensor<4x8xf32>, %arg1: tensor<4x8xf32>, %axis: tensor<i32>) -> tensor<*xf32> {
  // expected-error @+1 {{attribute 'axis' should be within range [-3, 3); actual value: 3}}
  %0 = "tf.Pack"(%arg0, %arg1) {axis = 3 : i64} : (tensor<4x8xf32>, tensor<4x8xf32>) -> tensor<*xf32>
  return %0 : tensor<*xf32>
}

// -----

// Valid slice operation.
func @testSlice(%arg0: tensor<3x4xi32>, %arg1: tensor<2xi64>) -> tensor<1x4xi32> {
  %sizes = "tf.Const"() {value = dense<[1, 4]> : tensor<2xi64>} : () -> (tensor<2xi64>)
  %0 = "tf.Slice"(%arg0, %arg1, %sizes) : (tensor<3x4xi32>, tensor<2xi64>, tensor<2xi64>) -> tensor<1x4xi32>
  return %0 : tensor<1x4xi32>
}

// -----

func @testSlice_begin_2d(%arg0: tensor<4xi32>, %begins: tensor<2x2xi64>) -> tensor<3xi32> {
  %sizes = "tf.Const"() {value = dense<[1]> : tensor<1xi64>} : () -> (tensor<1xi64>)
  // expected-error @+1 {{requires begin operand to be 1D tensor}}
  %0 = "tf.Slice"(%arg0, %begins, %sizes) : (tensor<4xi32>, tensor<2x2xi64>, tensor<1xi64>) -> tensor<3xi32>
  return %0 : tensor<3xi32>
}

// -----

func @testSlice_size_two_much_elements(%arg0: tensor<4xi32>) -> tensor<3xi32> {
  %begins = "tf.Const"() {value = dense<[1]> : tensor<1xi64>} : () -> (tensor<1xi64>)
  %sizes = "tf.Const"() {value = dense<[1, 2]> : tensor<2xi64>} : () -> (tensor<2xi64>)
  // expected-error @+1 {{requires begin and size operands to have the same number of elements}}
  %0 = "tf.Slice"(%arg0, %begins, %sizes) : (tensor<4xi32>, tensor<1xi64>, tensor<2xi64>) -> tensor<3xi32>
  return %0 : tensor<3xi32>
}

// -----

func @testSlice_begin_negative(%arg0: tensor<4xi32>) -> tensor<2xi32> {
  %begins = "tf.Const"() {value = dense<[-1]> : tensor<1xi64>} : () -> (tensor<1xi64>)
  %sizes = "tf.Const"() {value = dense<[2]> : tensor<1xi64>} : () -> (tensor<1xi64>)
  // expected-error @+1 {{requires 0 <= begin[i] <= begin[i] + size[i] <= Di}}
  %0 = "tf.Slice"(%arg0, %begins, %sizes) : (tensor<4xi32>, tensor<1xi64>, tensor<1xi64>) -> tensor<2xi32>
  return %0 : tensor<2xi32>
}

// -----

func @testSlice_begin_out_of_bound(%arg0: tensor<4xi32>) -> tensor<2xi32> {
  %begins = "tf.Const"() {value = dense<[4]> : tensor<1xi64>} : () -> (tensor<1xi64>)
  %sizes = "tf.Const"() {value = dense<[2]> : tensor<1xi64>} : () -> (tensor<1xi64>)
  // expected-error @+1 {{requires 0 <= begin[i] <= begin[i] + size[i] <= Di}}
  %0 = "tf.Slice"(%arg0, %begins, %sizes) : (tensor<4xi32>, tensor<1xi64>, tensor<1xi64>) -> tensor<2xi32>
  return %0 : tensor<2xi32>
}

// -----

func @testSlice_unknown_begin_out_of_bounds(%arg0: tensor<4xi32>, %begins: tensor<1xi64>) -> tensor<3xi32> {
  %sizes = "tf.Const"() {value = dense<[5]> : tensor<1xi64>} : () -> (tensor<1xi64>)
  // expected-error @+1 {{requires size[i] <= Di, even if begin[i] is unknown at compile time}}
  %0 = "tf.Slice"(%arg0, %begins, %sizes) : (tensor<4xi32>, tensor<1xi64>, tensor<1xi64>) -> tensor<3xi32>
  return %0 : tensor<3xi32>
}

// -----

func @testSlice_unknown_begin_in_bounds(%arg0: tensor<4xi32>, %begins: tensor<1xi64>) -> tensor<3xi32> {
  %sizes = "tf.Const"() {value = dense<[4]> : tensor<1xi64>} : () -> (tensor<1xi64>)
  %0 = "tf.Slice"(%arg0, %begins, %sizes) : (tensor<4xi32>, tensor<1xi64>, tensor<1xi64>) -> tensor<3xi32>
  return %0 : tensor<3xi32>
}

// -----

// Valid StridedSlice operation.
func @testStridedSlice(%input: tensor<4x8xf32>, %begin: tensor<2xi64>, %end: tensor<2xi64>, %strides: tensor<2xi64>) -> tensor<?x?xf32> {
  %0 = "tf.StridedSlice"(%input, %begin, %end, %strides) : (tensor<4x8xf32>, tensor<2xi64>, tensor<2xi64>, tensor<2xi64>) -> tensor<?x?xf32>
  return %0 : tensor<?x?xf32>
}

// -----

func @testStridedSlice(%input: tensor<4x8xf32>, %begin: tensor<i64>, %end: tensor<i64>, %strides: tensor<i64>) -> tensor<?x?xf32> {
  // expected-error @+1 {{requires begin, end and strides to be 1D tensors}}
  %0 = "tf.StridedSlice"(%input, %begin, %end, %strides) : (tensor<4x8xf32>, tensor<i64>, tensor<i64>, tensor<i64>) -> tensor<?x?xf32>
  return %0 : tensor<?x?xf32>
}

// -----

func @testStridedSlice(%input: tensor<4x8xf32>, %begin: tensor<32xi64>, %end: tensor<2xi64>, %strides: tensor<2xi64>) -> tensor<?x?xf32> {
  // expected-error @+1 {{with less than 32 elements}}
  %0 = "tf.StridedSlice"(%input, %begin, %end, %strides) : (tensor<4x8xf32>, tensor<32xi64>, tensor<2xi64>, tensor<2xi64>) -> tensor<?x?xf32>
  return %0 : tensor<?x?xf32>
}

// -----

func @testStridedSlice(%input: tensor<4x8xf32>, %begin: tensor<?xi64>, %end: tensor<3xi64>, %strides: tensor<2xi64>) -> tensor<?x?xf32> {
  // expected-error @+1 {{to have the same number of elements}}
  %0 = "tf.StridedSlice"(%input, %begin, %end, %strides) : (tensor<4x8xf32>, tensor<?xi64>, tensor<3xi64>, tensor<2xi64>) -> tensor<?x?xf32>
  return %0 : tensor<?x?xf32>
}

// -----

func @testStridedSlice(%input: tensor<4x8xf32>) -> tensor<?x?xf32> {
  %begin = "tf.Const"() { value = dense<[0, 0]> : tensor<2xi64> } : () -> tensor<?xi64>
  %end = "tf.Const"() { value = dense<[5, 10]> : tensor<2xi64> } : () -> tensor<?xi64>
  %strides = "tf.Const"() { value = dense<[2, 3, 4]> : tensor<3xi64> } : () -> tensor<?xi64>

  // expected-error @+1 {{to have the same number of elements}}
  %1 = "tf.StridedSlice"(%input, %begin, %end, %strides) : (tensor<4x8xf32>, tensor<?xi64>, tensor<?xi64>, tensor<?xi64>) -> tensor<?x?xf32>
}

// -----

func @testStridedSlice(%input: tensor<4x8xf32>, %begin: tensor<2xi32>, %end: tensor<2xi32>) -> tensor<?x?xf32> {
  %strides = "tf.Const"() { value = dense<[2, 0]> : tensor<2xi32> } : () -> tensor<2xi32>

  // expected-error @+1 {{requires non-zero strides}}
  %1 = "tf.StridedSlice"(%input, %begin, %end, %strides) : (tensor<4x8xf32>, tensor<2xi32>, tensor<2xi32>, tensor<2xi32>) -> tensor<?x?xf32>
  return %1 : tensor<?x?xf32>
}

// -----

func @testStridedSlice(%input: tensor<4x8xf32>, %begin: tensor<2xi64>, %end: tensor<2xi64>, %strides: tensor<2xi64>) -> tensor<?x?xf32> {
  // expected-error @+1 {{cannot have multiple ellipses}}
  %0 = "tf.StridedSlice"(%input, %begin, %end, %strides) {ellipsis_mask = 3}: (tensor<4x8xf32>, tensor<2xi64>, tensor<2xi64>, tensor<2xi64>) -> tensor<?x?xf32>
  return %0 : tensor<?x?xf32>
}

// -----

func @testOneHot(%indices: tensor<3xi32>, %depth: tensor<i32>, %on_value: tensor<f32>, %off_value: tensor<f32>) -> tensor<3x5xf32> {
  %result = "tf.OneHot"(%indices, %depth, %on_value, %off_value) {axis = -1 : i64} : (tensor<3xi32>, tensor<i32>, tensor<f32>, tensor<f32>) -> tensor<3x5xf32>
  return %result : tensor<3x5xf32>
}

// -----

func @testOneHot(%indices: tensor<3xi32>, %on_value: tensor<f32>, %off_value: tensor<f32>) -> tensor<3x5xf32> {
  %depth = "tf.Const"() { value = dense<-5> : tensor<i32> } : () -> tensor<i32>
  // expected-error @+1 {{depth must be non-negative}}
  %result = "tf.OneHot"(%indices, %depth, %on_value, %off_value) {axis = -1 : i64} : (tensor<3xi32>, tensor<i32>, tensor<f32>, tensor<f32>) -> tensor<3x5xf32>
  return %result : tensor<3x5xf32>
}

// -----

func @testOneHot(%indices: tensor<3xi32>, %depth: tensor<2xi32>, %on_value: tensor<f32>, %off_value: tensor<f32>) -> tensor<3x5xf32> {
  // expected-error @+1 {{requires depth to be a scalar}}
  %result = "tf.OneHot"(%indices, %depth, %on_value, %off_value) {axis = -1 : i64} : (tensor<3xi32>, tensor<2xi32>, tensor<f32>, tensor<f32>) -> tensor<3x5xf32>
  return %result : tensor<3x5xf32>
}

// -----

func @testOneHot(%indices: tensor<3xi32>, %depth: tensor<i32>, %on_value: tensor<2xf32>, %off_value: tensor<f32>) -> tensor<3x5xf32> {
  // expected-error @+1 {{requires on_value to be a scalar}}
  %result = "tf.OneHot"(%indices, %depth, %on_value, %off_value) {axis = -1 : i64} : (tensor<3xi32>, tensor<i32>, tensor<2xf32>, tensor<f32>) -> tensor<3x5xf32>
  return %result : tensor<3x5xf32>
}

// -----

func @testOneHot(%indices: tensor<3xi32>, %depth: tensor<i32>, %on_value: tensor<f32>, %off_value: tensor<2xf32>) -> tensor<3x5xf32> {
  // expected-error @+1 {{requires off_value to be a scalar}}
  %result = "tf.OneHot"(%indices, %depth, %on_value, %off_value) {axis = -1 : i64} : (tensor<3xi32>, tensor<i32>, tensor<f32>, tensor<2xf32>) -> tensor<3x5xf32>
  return %result : tensor<3x5xf32>
}

// -----

func @testOneHot(%indices: tensor<3xi32>, %depth: tensor<i32>, %on_value: tensor<f32>, %off_value: tensor<f32>) -> tensor<3x5xf32> {
  // expected-error @+1 {{expected axis (-2) to be -1 or between [0, 1]}}
  %result = "tf.OneHot"(%indices, %depth, %on_value, %off_value) {axis = -2 : i64} : (tensor<3xi32>, tensor<i32>, tensor<f32>, tensor<f32>) -> tensor<3x5xf32>
  return %result : tensor<3x5xf32>
}

// -----

func @testSplitNonConstSplitDim(%input: tensor<4x4xf32>, %split_dim: tensor<i32>) {
  %0:2 = "tf.Split"(%split_dim, %input) : (tensor<i32>, tensor<4x4xf32>) -> (tensor<*xf32>, tensor<*xf32>)
  return
}

func @testSplitUnknownRankSplitDim(%input: tensor<4x4xf32>, %split_dim: tensor<*xi32>) {
  %0:2 = "tf.Split"(%split_dim, %input) : (tensor<*xi32>, tensor<4x4xf32>) -> (tensor<*xf32>, tensor<*xf32>)
  return
}

func @testSplitUnknownRankInput(%input: tensor<*xf32>) {
  %cst = "tf.Const"() {value = dense<1> : tensor<i32>} : () -> tensor<i32>
  %0:2 = "tf.Split"(%cst, %input) : (tensor<i32>, tensor<*xf32>) -> (tensor<*xf32>, tensor<*xf32>)
  return
}

func @testSplitUnknownDimInput(%input: tensor<4x?x4xf32>) {
  %cst = "tf.Const"() {value = dense<1> : tensor<i32>} : () -> tensor<i32>
  %0:2 = "tf.Split"(%cst, %input) : (tensor<i32>, tensor<4x?x4xf32>) -> (tensor<4x?x4xf32>, tensor<4x?x4xf32>)
  return
}

// -----

func @testSplitNonScalarSplitDim(%input: tensor<4x4xf32>, %split_dim: tensor<1xi32>) {
  // expected-error @+1 {{split dimension should be an integer scalar tensor}}
  %0:2 = "tf.Split"(%split_dim, %input) : (tensor<1xi32>, tensor<4x4xf32>) -> (tensor<*xf32>, tensor<*xf32>)
  return
}

// -----

func @testSplitScalarInput(%input: tensor<f32>, %split_dim: tensor<i32>) {
  // expected-error @+1 {{cannot split scalar input tensor}}
  %0:2 = "tf.Split"(%split_dim, %input) : (tensor<i32>, tensor<f32>) -> (tensor<*xf32>, tensor<*xf32>)
  return
}

// -----

func @testSplitLargeSplitDim(%input: tensor<4x8xf32>) {
  %cst = "tf.Const"() {value = dense<2> : tensor<i32>} : () -> tensor<i32>
  // expected-error @+1 {{split dimension must be in range [-2, 2)}}
  %0:2 = "tf.Split"(%cst, %input) : (tensor<i32>, tensor<4x8xf32>) -> (tensor<*xf32>, tensor<*xf32>)
  return
}

// -----

func @testSplitSmallSplitDim(%input: tensor<4x8xf32>) {
  %cst = "tf.Const"() {value = dense<-3> : tensor<i32>} : () -> tensor<i32>
  // expected-error @+1 {{split dimension must be in range [-2, 2)}}
  %0:2 = "tf.Split"(%cst, %input) : (tensor<i32>, tensor<4x8xf32>) -> (tensor<*xf32>, tensor<*xf32>)
  return
}

// -----

func @testSplitSmallSplitDim(%input: tensor<4x8xf32>) {
  %cst = "tf.Const"() {value = dense<0> : tensor<i32>} : () -> tensor<i32>
  // expected-error @+1 {{dimension #0 not divisible by the number of result tensors}}
  %0:3 = "tf.Split"(%cst, %input) : (tensor<i32>, tensor<4x8xf32>) -> (tensor<*xf32>, tensor<*xf32>, tensor<*xf32>)
  return
}

// -----

func @testTernaryEinsum(%arg0: tensor<2x3xf32>){
  // expected-error @+1 {{supports at most two operands}}
  %0 = "tf.Einsum"(%arg0, %arg0, %arg0) {equation = "ab,cd,ef->"} : (tensor<2x3xf32>, tensor<2x3xf32>, tensor<2x3xf32>) -> (tensor<*xf32>)
  return
}

// -----

func @testTopKV2WrongInputRank(%input: tensor<f32>, %k: tensor<i32>) {
  // expected-error @+1 {{op requires input operand to have at least 1 dimension}}
  %0:2 = "tf.TopKV2"(%input, %k) : (tensor<f32>, tensor<i32>) -> (tensor<*xf32>, tensor<*xi32>)
  return
}

// -----

func @testTopKV2WrongKRank(%input: tensor<8xf32>, %k: tensor<5xi32>) {
  // expected-error @+1 {{op requires k operand to be 0D tensor}}
  %0:2 = "tf.TopKV2"(%input, %k) : (tensor<8xf32>, tensor<5xi32>) -> (tensor<*xf32>, tensor<*xi32>)
  return
}

// -----

func @testSplitVScalarInput(%input: tensor<f32>, %split_sizes: tensor<2xi32>, %split_dim: tensor<i32>) {
  // expected-error @+1 {{cannot split scalar input tensor}}
  %0:2 = "tf.SplitV"(%input, %split_sizes, %split_dim) : (tensor<f32>, tensor<2xi32>, tensor<i32>) -> (tensor<*xf32>, tensor<*xf32>)
  return
}

// -----

func @testSplitVNonScalarSplitDim(%input: tensor<4x4xf32>, %split_sizes: tensor<2xi32>, %split_dim: tensor<1xi32>) {
  // expected-error @+1 {{split dimension should be an integer scalar tensor}}
  %0:2 = "tf.SplitV"(%input, %split_sizes, %split_dim) : (tensor<4x4xf32>, tensor<2xi32>, tensor<1xi32>) -> (tensor<*xf32>, tensor<*xf32>)
  return
}

// -----

func @testSplitVSplitDimOutOfRange(%input: tensor<4x4xf32>, %split_sizes: tensor<2xi32>) {
  %split_dim = "tf.Const"() {value = dense<100>: tensor<i32>} : () -> (tensor<i32>)
  // expected-error @+1 {{split dimension must be in range [-2, 2)}}
  %0:2 = "tf.SplitV"(%input, %split_sizes, %split_dim) : (tensor<4x4xf32>, tensor<2xi32>, tensor<i32>) -> (tensor<*xf32>, tensor<*xf32>)
  return
}

// -----

func @testSplitVWrongSplitSizesType(%input: tensor<4x4xf32>, %split_sizes: tensor<2x2xi32>, %split_dim: tensor<i32>) {
  // expected-error @+1 {{op split sizes should be a 1D tensor of 2 elements}}
  %0:2 = "tf.SplitV"(%input, %split_sizes, %split_dim) : (tensor<4x4xf32>, tensor<2x2xi32>, tensor<i32>) -> (tensor<*xf32>, tensor<*xf32>)
  return
}

// -----

func @testSplitVMultipleDynamicSizes(%input: tensor<4x4xf32>) {
  %split_dim = "tf.Const"() {value = dense<1>: tensor<i32>} : () -> (tensor<i32>)
  %split_sizes = "tf.Const"() {value = dense<[-1, -1]>: tensor<2xi32>} : () -> (tensor<2xi32>)
  // expected-error @+1 {{cannot have more than one dynamic dimension in split sizes}}
  %0:2 = "tf.SplitV"(%input, %split_sizes, %split_dim) : (tensor<4x4xf32>, tensor<2xi32>, tensor<i32>) -> (tensor<*xf32>, tensor<*xf32>)
  return
}

// -----

func @testSplitVSplitSizeOutOfRange(%input: tensor<4x4xf32>) {
  %split_dim = "tf.Const"() {value = dense<1>: tensor<i32>} : () -> (tensor<i32>)
  %split_sizes = "tf.Const"() {value = dense<[-1, 100]>: tensor<2xi32>} : () -> (tensor<2xi32>)
  // expected-error @+1 {{split sizes must sum up to be less than or equal to the dimension size along split dimension, found 100 vs 4}}
  %0:2 = "tf.SplitV"(%input, %split_sizes, %split_dim) : (tensor<4x4xf32>, tensor<2xi32>, tensor<i32>) -> (tensor<*xf32>, tensor<*xf32>)
  return
}

// -----

func @testSplitVSplitSizeOutOfRange(%input: tensor<4x4xf32>) {
  %split_dim = "tf.Const"() {value = dense<1>: tensor<i32>} : () -> (tensor<i32>)
  %split_sizes = "tf.Const"() {value = dense<[2, 3]>: tensor<2xi32>} : () -> (tensor<2xi32>)
  // expected-error @+1 {{split sizes must sum up to the dimension size along split dimension, found 5 vs 4}}
  %0:2 = "tf.SplitV"(%input, %split_sizes, %split_dim) : (tensor<4x4xf32>, tensor<2xi32>, tensor<i32>) -> (tensor<*xf32>, tensor<*xf32>)
  return
}

// -----

func @testSplitV1(%input: tensor<4x4xf32>) {
  %split_dim = "tf.Const"() {value = dense<1>: tensor<i32>} : () -> (tensor<i32>)
  %split_sizes = "tf.Const"() {value = dense<[-1, 4]>: tensor<2xi32>} : () -> (tensor<2xi32>)
  %0:2 = "tf.SplitV"(%input, %split_sizes, %split_dim) : (tensor<4x4xf32>, tensor<2xi32>, tensor<i32>) -> (tensor<*xf32>, tensor<*xf32>)
  return
}

func @testSplitV2(%input: tensor<4x4xf32>) {
  %split_dim = "tf.Const"() {value = dense<1>: tensor<i32>} : () -> (tensor<i32>)
  %split_sizes = "tf.Const"() {value = dense<[3, 1]>: tensor<2xi32>} : () -> (tensor<2xi32>)
  %0:2 = "tf.SplitV"(%input, %split_sizes, %split_dim) : (tensor<4x4xf32>, tensor<2xi32>, tensor<i32>) -> (tensor<*xf32>, tensor<*xf32>)
  return
}

// -----

//===--------------------------------------------------------------------===//
//  tf.All
//===--------------------------------------------------------------------===//

func @testAllDimWrongRank(%input: tensor<4x6xi1>, %dims: tensor<2x2xi32>) {
  // expected-error @+1 {{dimensions can only be 0D or 1D tensor}}
  %0 = "tf.All"(%input, %dims) : (tensor<4x6xi1>, tensor<2x2xi32>) -> (tensor<*xi1>)
  return
}

// -----

func @testAllDimOutOfRange(%input: tensor<4x6xi1>) {
  %dims = "tf.Const"() {value = dense<[-1, 5]> : tensor<2xi32>} : () -> (tensor<2xi32>)
  // expected-error @+1 {{1-th dimension should be in the range of [-2, 2)}}
  %0 = "tf.All"(%input, %dims) : (tensor<4x6xi1>, tensor<2xi32>) -> (tensor<*xi1>)
  return
}

// -----

//===--------------------------------------------------------------------===//
//  tf.Any
//===--------------------------------------------------------------------===//

func @testAnyDimWrongRank(%input: tensor<4x6xi1>, %dims: tensor<2x2xi32>) {
  // expected-error @+1 {{dimensions can only be 0D or 1D tensor}}
  %0 = "tf.Any"(%input, %dims) : (tensor<4x6xi1>, tensor<2x2xi32>) -> (tensor<*xi1>)
  return
}

// -----

func @testAnyDimOutOfRange(%input: tensor<4x6xi1>) {
  %dims = "tf.Const"() {value = dense<[-1, 5]> : tensor<2xi32>} : () -> (tensor<2xi32>)
  // expected-error @+1 {{1-th dimension should be in the range of [-2, 2)}}
  %0 = "tf.Any"(%input, %dims) : (tensor<4x6xi1>, tensor<2xi32>) -> (tensor<*xi1>)
  return
}

// -----

//===--------------------------------------------------------------------===//
//  tf.Unpack
//===--------------------------------------------------------------------===//

func @testUnpackAxisOutOfRange(%input: tensor<2x6xf32>) {
  // expected-error @+1 {{axis attribute must be in the range of [-2, 2)}}
  %0:2 = "tf.Unpack"(%input) {axis = 5} : (tensor<2x6xf32>) -> (tensor<6xf32>, tensor<6xf32>)
  return
}

// -----

func @testAxisUnknownDim(%input: tensor<?x6xf32>) {
  // CHECK: tf.Unpack
  %0:2 = "tf.Unpack"(%input) {axis = 0} : (tensor<?x6xf32>) -> (tensor<6xf32>, tensor<6xf32>)
  return
}

// -----

func @testAxisDim(%input: tensor<2x6xf32>) {
  // expected-error @+1 {{result count must be equal to 6}}
  %0:2 = "tf.Unpack"(%input) {axis = -1} : (tensor<2x6xf32>) -> (tensor<6xf32>, tensor<6xf32>)
  return
}

// -----

//===--------------------------------------------------------------------===//
//  tf.UnsortedSegment{Max|Min|Prod|Sum}
//===--------------------------------------------------------------------===//

// CHECK-LABEL: unsortedSegmentReduction
func @unsortedSegmentReduction(%data: tensor<?x10x8xf32>, %segment_ids: tensor<7x?xi32>, %num_segments: tensor<i32>) {
  // CHECK: tf.UnsortedSegmentMin
  %0 = "tf.UnsortedSegmentMin"(%data, %segment_ids, %num_segments) : (tensor<?x10x8xf32>, tensor<7x?xi32>, tensor<i32>) -> (tensor<?x8xf32>)
  return
}

// -----

func @unsortedSegmentReduction(%data: tensor<7x10x8xf32>, %segment_ids: tensor<7x10xi32>, %num_segments: tensor<2x3xi32>) {
  // expected-error @+1 {{number of segments should be a 0-D tensor}}
  %0 = "tf.UnsortedSegmentMax"(%data, %segment_ids, %num_segments) : (tensor<7x10x8xf32>, tensor<7x10xi32>, tensor<2x3xi32>) -> (tensor<?x8xf32>)
  return
}

// -----

func @unsortedSegmentReduction(%data: tensor<7x10x8xf32>, %segment_ids: tensor<7x9xi32>, %num_segments: tensor<i32>) {
  // expected-error @+1 {{requires segment ids shape to be a prefix of data shape, but dimension #1 differs: 9 vs. 10}}
  %0 = "tf.UnsortedSegmentProd"(%data, %segment_ids, %num_segments) : (tensor<7x10x8xf32>, tensor<7x9xi32>, tensor<i32>) -> (tensor<?x8xf32>)
  return
}

// -----

func @unsortedSegmentReduction(%data: tensor<7x10x8xf32>, %segment_ids: tensor<7x10x8x1xi32>, %num_segments: tensor<i32>) {
  // expected-error @+1 {{requires segment ids rank to be less than or equal to data's rank}}
  %0 = "tf.UnsortedSegmentSum"(%data, %segment_ids, %num_segments) : (tensor<7x10x8xf32>, tensor<7x10x8x1xi32>, tensor<i32>) -> (tensor<?x8xf32>)
  return
}

// -----

func @unsortedSegmentReduction(%data: tensor<7x10x8xf32>, %segment_ids: tensor<7x10xi32>) {
  %num_segments = "tf.Const"() {value = dense<-5> : tensor<i32>} : () -> (tensor<i32>)
  // expected-error @+1 {{num of segments cannot be negative}}
  %0 = "tf.UnsortedSegmentSum"(%data, %segment_ids, %num_segments) : (tensor<7x10x8xf32>, tensor<7x10xi32>, tensor<i32>) -> (tensor<?x8xf32>)
  return
}

// -----


//===--------------------------------------------------------------------===//
//  tf.GatherV2
//===--------------------------------------------------------------------===//

func @testGatherV2(%arg0: tensor<16x2x3xf32>, %arg1: tensor<16x5xi32>) -> tensor<16x2x5x3xf32> {
  %0 = "tf.Const"() { value = dense<[-1]> : tensor<1xi32> } : () -> tensor<1xi32>
  %1 = "tf.GatherV2"(%arg0, %arg1, %0) {batch_dims = -1 : i64} : (tensor<16x2x3xf32>, tensor<16x5xi32>, tensor<1xi32>) -> tensor<16x2x5x3xf32>
  return %1 : tensor<16x2x5x3xf32>
}

// -----

// Verify that the batch_dims can be equal to the rank of the indices.
func @testGatherV2(%arg0: tensor<16x4xf32>, %arg1: tensor<16xi32>) -> tensor<16xf32> {
  %0 = "tf.Const"() { value = dense<[1]> : tensor<1xi32> } : () -> tensor<1xi32>
  %1 = "tf.GatherV2"(%arg0, %arg1, %0) {batch_dims = 1 : i64} : (tensor<16x4xf32>, tensor<16xi32>, tensor<1xi32>) -> tensor<16xf32>
  return %1 : tensor<16xf32>
}

// -----

func @testGatherV2(%arg0: tensor<16x2x3xf32>, %arg1: tensor<16x5xi32>) -> tensor<16x2x5x3xf32> {
  %0 = "tf.Const"() { value = dense<[-1]> : tensor<1xi32> } : () -> tensor<1xi32>
  // expected-error @+1 {{batch_dims (-3) must be in range [-2, 3)}}
  %1 = "tf.GatherV2"(%arg0, %arg1, %0) {batch_dims = -3 : i64} : (tensor<16x2x3xf32>, tensor<16x5xi32>, tensor<1xi32>) -> tensor<16x2x5x3xf32>
  return %1 : tensor<16x2x5x3xf32>
}

// -----

func @testGatherV2(%arg0: tensor<16x2x3xf32>, %arg1: tensor<16x5xi32>) -> tensor<16x2x5x3xf32> {
  %0 = "tf.Const"() { value = dense<[[-4]]> : tensor<1x1xi32> } : () -> tensor<1x1xi32>
  // expected-error @+1 {{requires axis to have rank at most 1}}
  %1 = "tf.GatherV2"(%arg0, %arg1, %0) {batch_dims = -1 : i64} : (tensor<16x2x3xf32>, tensor<16x5xi32>, tensor<1x1xi32>) -> tensor<16x2x5x3xf32>
  return %1 : tensor<16x2x5x3xf32>
}

// -----

func @testGatherV2(%arg0: tensor<16x2x3xf32>, %arg1: tensor<16x5xi32>) -> tensor<16x2x5x3xf32> {
  %0 = "tf.Const"() { value = dense<[-4]> : tensor<1xi32> } : () -> tensor<1xi32>
  // expected-error @+1 {{axis (-4) must be in range [-3, 3)}}
  %1 = "tf.GatherV2"(%arg0, %arg1, %0) {batch_dims = -1 : i64} : (tensor<16x2x3xf32>, tensor<16x5xi32>, tensor<1xi32>) -> tensor<16x2x5x3xf32>
  return %1 : tensor<16x2x5x3xf32>
}

// -----

func @testGatherV2(%arg0: tensor<16x2x3xf32>, %arg1: tensor<16x5xi32>) -> tensor<16x2x5x3xf32> {
  %0 = "tf.Const"() { value = dense<[0]> : tensor<1xi32> } : () -> tensor<1xi32>
  // expected-error @+1 {{requires axis (0) to be greater than or equal to batch_dims (1)}}
  %1 = "tf.GatherV2"(%arg0, %arg1, %0) {batch_dims = -1 : i64} : (tensor<16x2x3xf32>, tensor<16x5xi32>, tensor<1xi32>) -> tensor<16x2x5x3xf32>
  return %1 : tensor<16x2x5x3xf32>
}

// -----

//===--------------------------------------------------------------------===//
//  tf.StridedSliceGrad
//===--------------------------------------------------------------------===//

func @stridedSliceGrad(%dy: tensor<4x8xf32>, %begin: tensor<2xi64>, %end: tensor<2xi64>, %strides: tensor<2xi64>, %shape: tensor<2xi64>) -> tensor<?x?xf32> {
  // CHECK: tf.StridedSliceGrad
  %0 = "tf.StridedSliceGrad"(%shape, %begin, %end, %strides, %dy) : (tensor<2xi64>, tensor<2xi64>, tensor<2xi64>, tensor<2xi64>, tensor<4x8xf32>) -> tensor<?x?xf32>
  return %0 : tensor<?x?xf32>
}

// -----

func @stridedSliceGrad(%dy: tensor<4x8xf32>, %begin: tensor<i64>, %end: tensor<2xi64>, %strides: tensor<2xi64>, %shape: tensor<2xi64>) -> tensor<?x?xf32> {
  // expected-error @+1 {{requires begin, end and strides to be 1D tensors}}
  %0 = "tf.StridedSliceGrad"(%shape, %begin, %end, %strides, %dy) : (tensor<2xi64>, tensor<i64>, tensor<2xi64>, tensor<2xi64>, tensor<4x8xf32>) -> tensor<?x?xf32>
  return %0 : tensor<?x?xf32>
}

// -----

func @stridedSliceGrad(%dy: tensor<4x8xf32>, %begin: tensor<32xi64>, %end: tensor<2xi64>, %strides: tensor<2xi64>, %shape: tensor<2xi64>) -> tensor<?x?xf32> {
  // expected-error @+1 {{with less than 32 elements}}
  %0 = "tf.StridedSliceGrad"(%shape, %begin, %end, %strides, %dy) : (tensor<2xi64>, tensor<32xi64>, tensor<2xi64>, tensor<2xi64>, tensor<4x8xf32>) -> tensor<?x?xf32>
  return %0 : tensor<?x?xf32>
}

// -----

func @stridedSliceGrad(%dy: tensor<4x8xf32>, %begin: tensor<?xi64>, %end: tensor<3xi64>, %strides: tensor<2xi64>, %shape: tensor<2xi64>) -> tensor<?x?xf32> {
  // expected-error @+1 {{have the same number of elements}}
  %0 = "tf.StridedSliceGrad"(%shape, %begin, %end, %strides, %dy) : (tensor<2xi64>, tensor<?xi64>, tensor<3xi64>, tensor<2xi64>, tensor<4x8xf32>) -> tensor<?x?xf32>
  return %0 : tensor<?x?xf32>
}

// -----

func @stridedSliceGrad(%dy: tensor<4x8xf32>, %shape: tensor<2xi64>) -> tensor<?x?xf32> {
  %begin = "tf.Const"() { value = dense<[0, 0]> : tensor<2xi64> } : () -> tensor<?xi64>
  %end = "tf.Const"() { value = dense<[5, 10]> : tensor<2xi64> } : () -> tensor<?xi64>
  %strides = "tf.Const"() { value = dense<[2, 3, 4]> : tensor<3xi64> } : () -> tensor<?xi64>

  // expected-error @+1 {{have the same number of elements}}
  %0 = "tf.StridedSliceGrad"(%shape, %begin, %end, %strides, %dy) : (tensor<2xi64>, tensor<?xi64>, tensor<?xi64>, tensor<?xi64>, tensor<4x8xf32>) -> tensor<?x?xf32>
  return %0 : tensor<?x?xf32>
}

// -----

func @stridedSliceGrad(%dy: tensor<4x8xf32>, %begin: tensor<2xi64>, %end: tensor<2xi64>, %shape: tensor<2xi64>) -> tensor<?x?xf32> {
  %strides = "tf.Const"() { value = dense<[2, 0]> : tensor<2xi32> } : () -> tensor<2xi32>

  // expected-error @+1 {{requires non-zero strides}}
  %0 = "tf.StridedSliceGrad"(%shape, %begin, %end, %strides, %dy) : (tensor<2xi64>, tensor<2xi64>, tensor<2xi64>, tensor<2xi32>, tensor<4x8xf32>) -> tensor<?x?xf32>
  return %0 : tensor<?x?xf32>
}

// -----

func @stridedSliceGrad(%dy: tensor<4x8xf32>, %begin: tensor<2xi64>, %end: tensor<2xi64>, %strides: tensor<2xi64>, %shape: tensor<2xi64>) -> tensor<?x?xf32> {
  // expected-error @+1 {{cannot have multiple ellipses}}
  %0 = "tf.StridedSliceGrad"(%shape, %begin, %end, %strides, %dy) {ellipsis_mask = 3} : (tensor<2xi64>, tensor<2xi64>, tensor<2xi64>, tensor<2xi64>, tensor<4x8xf32>) -> tensor<?x?xf32>
  return %0 : tensor<?x?xf32>
}

// -----

func @stridedSliceGrad(%dy: tensor<4x8xf32>, %begin: tensor<2xi64>, %end: tensor<2xi64>, %strides: tensor<2xi64>, %shape: tensor<1x2xi64>) -> tensor<?x?xf32> {
  // expected-error @+1 {{'shape' operand must be 1D tensor, but got 2D tensor}}
  %0 = "tf.StridedSliceGrad"(%shape, %begin, %end, %strides, %dy) : (tensor<1x2xi64>, tensor<2xi64>, tensor<2xi64>, tensor<2xi64>, tensor<4x8xf32>) -> tensor<?x?xf32>
  return %0 : tensor<?x?xf32>
}

// -----

func @testDynamicStitch(%arg0: tensor<2x2xf32>) -> tensor<2x2xf32> {
  %indices = "tf.Const"() {value = dense<[1, 0]> : tensor<2xi32>} : () -> tensor<2xi32>
  %0 = "tf.DynamicStitch"(%indices, %arg0) : (tensor<2xi32>, tensor<2x2xf32>) -> tensor<2x2xf32>
  return %0 : tensor<2x2xf32>
}

// -----

func @testDynamicStitch() -> tensor<2x2xf32> {
  // expected-error @+1 {{requires attribute N with value >= 1}}
  %0 = "tf.DynamicStitch"() : () -> (tensor<2x2xf32>)
  return %0 : tensor<2x2xf32>
}

// -----

func @testDynamicStitch(%arg0: tensor<2x2xf32>) -> tensor<f32> {
  %indices = "tf.Const"() {value = dense<[1, 0]> : tensor<2xi32>} : () -> tensor<2xi32>
  // expected-error @+1 {{requires non scalar output}}
  %0 = "tf.DynamicStitch"(%indices, %arg0) : (tensor<2xi32>, tensor<2x2xf32>) -> tensor<f32>
  return %0 : tensor<f32>
}

// -----

func @testDynamicStitch(%arg0: tensor<2x2xf32>) -> tensor<2x2xf32> {
  %indices = "tf.Const"() {value = dense<[-1, 0]> : tensor<2xi32>} : () -> tensor<2xi32>
  // expected-error @+1 {{requires non-negative index values; found -1}}
  %0 = "tf.DynamicStitch"(%indices, %arg0) : (tensor<2xi32>, tensor<2x2xf32>) -> tensor<2x2xf32>
  return %0 : tensor<2x2xf32>
}

// -----

func @testDynamicStitch(%arg0: tensor<3x2xf32>) -> tensor<2x2xf32> {
  %indices = "tf.Const"() {value = dense<[1, 0]> : tensor<2xi32>} : () -> tensor<2xi32>
  // expected-error @+1 {{requires shape of data with type 'tensor<3x2xf32>' to have prefix matching with shape of the corresponding index type 'tensor<2xi32>'}}
  %0 = "tf.DynamicStitch"(%indices, %arg0) : (tensor<2xi32>, tensor<3x2xf32>) -> tensor<2x2xf32>
  return %0 : tensor<2x2xf32>
}

// -----

func @testDynamicStitch(%arg0: tensor<2xf32>, %arg1: tensor<2x2x3xf32>) -> (tensor<5x2xf32>) {
  %indices0 = "tf.Const"() {value = dense<4> : tensor<i32>} : () -> tensor<i32>
  %indices1 = "tf.Const"() {value = dense<[[3, 2], [1, 0]]> : tensor<2x2xi32>} : () -> tensor<2x2xi32>

  // expected-error @+1 {{inconsistent shaped data and index pairs; inferred item shapes [2] and [3] don't match}}
  %0 = "tf.DynamicStitch"(%indices0, %indices1, %arg0, %arg1) : (tensor<i32>, tensor<2x2xi32>, tensor<2xf32>, tensor<2x2x3xf32>) -> tensor<5x2xf32>
  return %0 : tensor<5x2xf32>
}

// -----

func @testDynamicStitch(%arg0: tensor<2x2xf32>) -> tensor<2x2xf32> {
  %indices = "tf.Const"() {value = dense<[2, 0]> : tensor<2xi32>} : () -> tensor<2xi32>
  // expected-error @+1 {{missing index 1}}
  %0 = "tf.DynamicStitch"(%indices, %arg0) : (tensor<2xi32>, tensor<2x2xf32>) -> tensor<2x2xf32>
  return %0 : tensor<2x2xf32>
}

// -----

func @testDynamicStitch(%arg0: tensor<2x2xf32>) -> tensor<3x2xf32> {
  %indices = "tf.Const"() {value = dense<[1, 0]> : tensor<2xi32>} : () -> tensor<2xi32>
  // expected-error @+1 {{has invalid output type; should be compatible with inferred type 'tensor<2x2xf32>'}}
  %0 = "tf.DynamicStitch"(%indices, %arg0) : (tensor<2xi32>, tensor<2x2xf32>) -> tensor<3x2xf32>
  return %0 : tensor<3x2xf32>
}

// -----

func @testDynamicStitch(%arg0: tensor<?x2xi32>, %arg1: tensor<?x3x3xf32>) -> (tensor<*xf32>) {
  // expected-error @+1 {{requires shape of data with type 'tensor<?x3x3xf32>' to have prefix matching with shape of the corresponding index type 'tensor<?x2xi32>'}}
  %0 = "tf.DynamicStitch"(%arg0, %arg1) : (tensor<?x2xi32>, tensor<?x3x3xf32>) -> tensor<*xf32>
  return %0 : tensor<*xf32>
}

// -----

func @testDynamicStitch(%arg0: tensor<?x3xf32>, %arg1: tensor<2x?xf32>) -> (tensor<2x3x2xf32>) {
  %indices0 = "tf.Const"() {value = dense<1> : tensor<i32>} : () -> tensor<i32>
  %indices1 = "tf.Const"() {value = dense<0> : tensor<i32>} : () -> tensor<i32>

  // expected-error @+1 {{has invalid output type; should be compatible with inferred type 'tensor<2x2x3xf32>'}}
  %0 = "tf.DynamicStitch"(%indices0, %indices1, %arg0, %arg1) : (tensor<i32>, tensor<i32>, tensor<?x3xf32>, tensor<2x?xf32>) -> tensor<2x3x2xf32>
  return %0 : tensor<2x3x2xf32>
}

// -----

func @testConcatOffest(%concat_dim: tensor<i32>, %shape0: tensor<3xi32>) {
  // expected-error @+1 {{'tf.ConcatOffset' op requires N to be at least 2, got 1}}
  %0 = "tf.ConcatOffset"(%concat_dim, %shape0) : (tensor<i32>, tensor<3xi32>) -> tensor<3xi32>
  return
}

// -----

func @testConcatOffest(%concat_dim: tensor<i32>, %shape0: tensor<3xi32>, %shape1: tensor<3xi32>) {
  // expected-error @+1 {{'tf.ConcatOffset' op requires sizes of shapes and offsets to be the same, got sizes 2 and 3}}
  %0:3 = "tf.ConcatOffset"(%concat_dim, %shape0, %shape1) : (tensor<i32>, tensor<3xi32>, tensor<3xi32>) -> (tensor<3xi32>, tensor<3xi32>, tensor<3xi32>)
  return
}

// -----

func @testConcatOffest(%concat_dim: tensor<1xi32>, %shape0: tensor<3xi32>, %shape1: tensor<3xi32>) {
  // expected-error @+1 {{'tf.ConcatOffset' op requires concat_dim to be a scalar, got tensor of rank 1}}
  %0:2 = "tf.ConcatOffset"(%concat_dim, %shape0, %shape1) : (tensor<1xi32>, tensor<3xi32>, tensor<3xi32>) -> (tensor<3xi32>, tensor<3xi32>)
  return
}

// -----

func @testConcatOffest(%concat_dim: tensor<i32>, %shape0: tensor<3xi32>, %shape1: tensor<3xi32>) {
  // expected-error @+1 {{'tf.ConcatOffset' op requires operand and result 1 to have compatible shapes}}
  %0:2 = "tf.ConcatOffset"(%concat_dim, %shape0, %shape1) : (tensor<i32>, tensor<3xi32>, tensor<3xi32>) -> (tensor<3xi32>, tensor<8xi32>)
  return
}

// -----

func @testConcatOffest(%concat_dim: tensor<i32>, %shape0: tensor<3xi32>, %shape1: tensor<3x3xi32>) {
  // expected-error @+1 {{'tf.ConcatOffset' op requires shape tensor operand 1 to be of rank 1, got tensor of rank 2}}
  %0:2 = "tf.ConcatOffset"(%concat_dim, %shape0, %shape1) : (tensor<i32>, tensor<3xi32>, tensor<3x3xi32>) -> (tensor<3xi32>, tensor<3x3xi32>)
  return
}

// -----

func @testConcatOffest(%concat_dim: tensor<i32>, %shape0: tensor<3xi32>, %shape1: tensor<8xi32>) {
  // expected-error @+1 {{'tf.ConcatOffset' op requires shape tensor (rank 1) operand 1 to be of length 3, got tensor (rank 1) of length 8}}
  %0:2 = "tf.ConcatOffset"(%concat_dim, %shape0, %shape1) : (tensor<i32>, tensor<3xi32>, tensor<8xi32>) -> (tensor<3xi32>, tensor<8xi32>)
  return
}

// -----

func @tensor_scatter_update(%tensor: tensor<f32>, %indices: tensor<4x2xi32>, %updates: tensor<4x4xf32>) -> tensor<f32> {
  // expected-error @+1 {{op requires tensor operand to have at least 1 dimension}}
  %0 = "tf.TensorScatterUpdate"(%tensor, %indices, %updates) : (tensor<f32>, tensor<4x2xi32>, tensor<4x4xf32>) -> tensor<f32>
  return %0 : tensor<f32>
}

// -----

func @tensor_scatter_update(%tensor: tensor<4x4x4xf32>, %indices: tensor<i32>, %updates: tensor<4x4xf32>) -> tensor<4x4x4xf32> {
  // expected-error @+1 {{op requires indices operand to have at least 1 dimension}}
  %0 = "tf.TensorScatterUpdate"(%tensor, %indices, %updates) : (tensor<4x4x4xf32>, tensor<i32>, tensor<4x4xf32>) -> tensor<4x4x4xf32>
  return %0 : tensor<4x4x4xf32>
}

// -----

func @tensor_scatter_update(%tensor: tensor<4x4x4xf32>, %indices: tensor<4x2xi32>, %updates: tensor<f32>) -> tensor<4x4x4xf32> {
  // expected-error @+1 {{op requires updates operand to have at least 1 dimension}}
  %0 = "tf.TensorScatterUpdate"(%tensor, %indices, %updates) : (tensor<4x4x4xf32>, tensor<4x2xi32>, tensor<f32>) -> tensor<4x4x4xf32>
  return %0 : tensor<4x4x4xf32>
}

// -----

func @tensor_scatter_update(%tensor: tensor<4xf32>, %indices: tensor<4x2xi32>, %updates: tensor<4x4xf32>) -> tensor<4x4x4xf32> {
  // expected-error @+1 {{op requires tensor operand with rank greater than or equal to the indices operand's last dimensions}}
  %0 = "tf.TensorScatterUpdate"(%tensor, %indices, %updates) : (tensor<4xf32>, tensor<4x2xi32>, tensor<4x4xf32>) -> tensor<4x4x4xf32>
  return %0 : tensor<4x4x4xf32>
}

// -----

// CHECK-LABEL: func @testParseExampleV2DenseOnlyValid
func @testParseExampleV2DenseOnlyValid(%serialized: tensor<32x!tf.string>, %names : tensor<32x!tf.string>, %dense_keys : tensor<2x!tf.string>, %dense_default_0 : tensor<?xf32>, %dense_default_1 : tensor<?xf32>) -> (tensor<32xf32>) {
  %empty_str_vector = "tf.Const"() {dtype = !tf.string, value = opaque<"tf", "0x746674656E736F722464747970653A2044545F535452494E472074656E736F725F7368617065207B2064696D207B207D207D"> : tensor<0x!tf.string>} : () -> tensor<0x!tf.string>
  %result:2 = "tf.ParseExampleV2"(%serialized, %names, %empty_str_vector, %dense_keys, %empty_str_vector, %dense_default_0, %dense_default_1) {dense_shapes = [#tf.shape<>, #tf.shape<>], num_sparse = 0 : i64, result_segment_sizes = dense<[0, 0, 0, 2, 0, 0]> : vector<6xi32>} : (tensor<32x!tf.string>, tensor<32x!tf.string>, tensor<0x!tf.string>, tensor<2x!tf.string>, tensor<0x!tf.string>, tensor<?xf32>, tensor<?xf32>) -> (tensor<32xf32>, tensor<32xf32>)
  return %result#0 : tensor<32xf32>
}

// -----

func @testParseExampleV2DenseMismatchedInputOutput(%serialized: tensor<32x!tf.string>, %names : tensor<32x!tf.string>, %dense_keys : tensor<2x!tf.string>, %dense_default_0 : tensor<?xf32>, %dense_default_1 : tensor<?xf32>) -> (tensor<32xf32>) {
  %empty_str_vector = "tf.Const"() {dtype = !tf.string, value = opaque<"tf", "0x746674656E736F722464747970653A2044545F535452494E472074656E736F725F7368617065207B2064696D207B207D207D"> : tensor<0x!tf.string>} : () -> tensor<0x!tf.string>
  // expected-error @+1 {{output 'dense_values' should have same length as attribute 'Tdense'}}
  %result:3 = "tf.ParseExampleV2"(%serialized, %names, %empty_str_vector, %dense_keys, %empty_str_vector, %dense_default_0, %dense_default_1) {dense_shapes = [#tf.shape<>, #tf.shape<>], num_sparse = 0 : i64, result_segment_sizes = dense<[0, 0, 0, 3, 0, 0]> : vector<6xi32>} : (tensor<32x!tf.string>, tensor<32x!tf.string>, tensor<0x!tf.string>, tensor<2x!tf.string>, tensor<0x!tf.string>, tensor<?xf32>, tensor<?xf32>) -> (tensor<32xf32>, tensor<32xf32>, tensor<32xi64>)
  return %result#0 : tensor<32xf32>
}

// -----

// CHECK-LABEL: func @testParseExampleV2SparseOnlyValid
func @testParseExampleV2SparseOnlyValid(%serialized: tensor<32x!tf.string>, %names : tensor<32x!tf.string>, %sparse_keys : tensor<2x!tf.string>) -> (tensor<?x2xi64>) {
  %empty_str_vector = "tf.Const"() {dtype = !tf.string, value = opaque<"tf", "0x746674656E736F722464747970653A2044545F535452494E472074656E736F725F7368617065207B2064696D207B207D207D"> : tensor<0x!tf.string>} : () -> tensor<0x!tf.string>
  %result:6 = "tf.ParseExampleV2"(%serialized, %names, %sparse_keys, %empty_str_vector, %empty_str_vector) {dense_shapes = [], num_sparse = 2 : i64, result_segment_sizes = dense<[2, 2, 2, 0, 0, 0]> : vector<6xi32>} : (tensor<32x!tf.string>, tensor<32x!tf.string>, tensor<2x!tf.string>, tensor<0x!tf.string>, tensor<0x!tf.string>) -> (tensor<?x2xi64>, tensor<?x2xi64>, tensor<?x!tf.string>, tensor<?xi64>, tensor<2xi64>, tensor<2xi64>)
  return %result#0 : tensor<?x2xi64>
}

// -----

func @testParseExampleV2SparseInvalidNumSparse(%serialized: tensor<32x!tf.string>, %names : tensor<32x!tf.string>, %sparse_keys : tensor<2x!tf.string>) -> (tensor<?x2xi64>) {
  %empty_str_vector = "tf.Const"() {dtype = !tf.string, value = opaque<"tf", "0x746674656E736F722464747970653A2044545F535452494E472074656E736F725F7368617065207B2064696D207B207D207D"> : tensor<0x!tf.string>} : () -> tensor<0x!tf.string>
  // expected-error @+1 {{attribute 'num_sparse' should be the same as the length of attribute 'sparse_types'}}
  %result:6 = "tf.ParseExampleV2"(%serialized, %names, %sparse_keys, %empty_str_vector, %empty_str_vector) {dense_shapes = [], num_sparse = 3 : i64, result_segment_sizes = dense<[2, 2, 2, 0, 0, 0]> : vector<6xi32>} : (tensor<32x!tf.string>, tensor<32x!tf.string>, tensor<2x!tf.string>, tensor<0x!tf.string>, tensor<0x!tf.string>) -> (tensor<?x2xi64>, tensor<?x2xi64>, tensor<?x!tf.string>, tensor<?xi64>, tensor<2xi64>, tensor<2xi64>)
  return %result#0 : tensor<?x2xi64>
}

// -----

func @testParseExampleV2SparseInvalidSparseIndicesOutput(%serialized: tensor<32x!tf.string>, %names : tensor<32x!tf.string>, %sparse_keys : tensor<2x!tf.string>) -> (tensor<?x2xi64>) {
  %empty_str_vector = "tf.Const"() {dtype = !tf.string, value = opaque<"tf", "0x746674656E736F722464747970653A2044545F535452494E472074656E736F725F7368617065207B2064696D207B207D207D"> : tensor<0x!tf.string>} : () -> tensor<0x!tf.string>
  // expected-error @+1 {{output 'sparse_indices' should have same length as attribute 'sparse_types'}}
  %result:5 = "tf.ParseExampleV2"(%serialized, %names, %sparse_keys, %empty_str_vector, %empty_str_vector) {dense_shapes = [], num_sparse = 2 : i64, result_segment_sizes = dense<[1, 2, 2, 0, 0, 0]> : vector<6xi32>} : (tensor<32x!tf.string>, tensor<32x!tf.string>, tensor<2x!tf.string>, tensor<0x!tf.string>, tensor<0x!tf.string>) -> (tensor<?x2xi64>, tensor<?x!tf.string>, tensor<?xi64>, tensor<2xi64>, tensor<2xi64>)
  return %result#0 : tensor<?x2xi64>
}

// -----

func @testParseExampleV2SparseOnlyValid(%serialized: tensor<32x!tf.string>, %names : tensor<32x!tf.string>, %sparse_keys : tensor<2x!tf.string>) -> (tensor<?x2xi64>) {
  %empty_str_vector = "tf.Const"() {dtype = !tf.string, value = opaque<"tf", "0x746674656E736F722464747970653A2044545F535452494E472074656E736F725F7368617065207B2064696D207B207D207D"> : tensor<0x!tf.string>} : () -> tensor<0x!tf.string>
  // expected-error @+1 {{output 'sparse_shapes' should have same length as attribute 'sparse_types'}}
  %result:5 = "tf.ParseExampleV2"(%serialized, %names, %sparse_keys, %empty_str_vector, %empty_str_vector) {dense_shapes = [], num_sparse = 2 : i64, result_segment_sizes = dense<[2, 2, 1, 0, 0, 0]> : vector<6xi32>} : (tensor<32x!tf.string>, tensor<32x!tf.string>, tensor<2x!tf.string>, tensor<0x!tf.string>, tensor<0x!tf.string>) -> (tensor<?x2xi64>, tensor<?x2xi64>, tensor<?x!tf.string>, tensor<?xi64>, tensor<2xi64>)
  return %result#0 : tensor<?x2xi64>
}

// -----

// CHECK-LABEL: func @testParseExampleV2RaggedOnlyValid
func @testParseExampleV2RaggedOnlyValid(%serialized: tensor<32x!tf.string>, %names : tensor<32x!tf.string>, %ragged_keys : tensor<2x!tf.string>) -> (tensor<?xf32>) {
  %empty_str_vector = "tf.Const"() {dtype = !tf.string, value = opaque<"tf", "0x746674656E736F722464747970653A2044545F535452494E472074656E736F725F7368617065207B2064696D207B207D207D"> : tensor<0x!tf.string>} : () -> tensor<0x!tf.string>
  %result:4 = "tf.ParseExampleV2"(%serialized, %names, %empty_str_vector, %empty_str_vector, %ragged_keys) {dense_shapes = [], num_sparse = 0 : i64, result_segment_sizes = dense<[0, 0, 0, 0, 2, 2]> : vector<6xi32>} : (tensor<32x!tf.string>, tensor<32x!tf.string>, tensor<0x!tf.string>, tensor<0x!tf.string>, tensor<2x!tf.string>) -> (tensor<?xf32>, tensor<?x!tf.string>, tensor<?xi32>, tensor<?xi64>)
  return %result#0 : tensor<?xf32>
}

// -----

func @testParseExampleV2RaggedMismatchedOutputLengths(%serialized: tensor<32x!tf.string>, %names : tensor<32x!tf.string>, %ragged_keys : tensor<2x!tf.string>) -> (tensor<?xf32>) {
  %empty_str_vector = "tf.Const"() {dtype = !tf.string, value = opaque<"tf", "0x746674656E736F722464747970653A2044545F535452494E472074656E736F725F7368617065207B2064696D207B207D207D"> : tensor<0x!tf.string>} : () -> tensor<0x!tf.string>
  // expected-error @+1 {{attribute 'ragged_value_types' should have same length as attribute 'ragged_split_types'}}
  %result:3 = "tf.ParseExampleV2"(%serialized, %names, %empty_str_vector, %empty_str_vector, %ragged_keys) {dense_shapes = [], num_sparse = 0 : i64, result_segment_sizes = dense<[0, 0, 0, 0, 2, 1]> : vector<6xi32>} : (tensor<32x!tf.string>, tensor<32x!tf.string>, tensor<0x!tf.string>, tensor<0x!tf.string>, tensor<2x!tf.string>) -> (tensor<?xf32>, tensor<?x!tf.string>, tensor<?xi32>)
  return %result#0 : tensor<?xf32>
}

// -----

func @testBatchMatMulV2(%lhs: tensor<f32>, %rhs: tensor<10x10xf32>) {
  // expected-error @+1 {{requires lhs operand to have rank at least two}}
  %0 = "tf.BatchMatMulV2"(%lhs, %rhs) : (tensor<f32>, tensor<10x10xf32>) -> tensor<10x10xf32>
}

// -----

func @testBatchMatMulV2(%lhs: tensor<10x10xf32>, %rhs: tensor<f32>) {
  // expected-error @+1 {{requires rhs operand to have rank at least two}}
  %0 = "tf.BatchMatMulV2"(%lhs, %rhs) : (tensor<10x10xf32>, tensor<f32>) -> tensor<10x10xf32>
}

// -----

func @testDataFormatVecPermuteInvalid1dInput(%x: tensor<5xi32>) {
  // expected-error @+1 {{requires 1D input of size 4}}
  %0 = "tf.DataFormatVecPermute"(%x): (tensor<5xi32>) -> tensor<5xi32>
  return
}

// -----

func @testDataFormatVecPermuteInvalid2dDim0Input(%x: tensor<5x2xi32>) {
  // expected-error @+1 {{requires first dimensions of 2D input to be of size 4}}
  %0 = "tf.DataFormatVecPermute"(%x): (tensor<5x2xi32>) -> tensor<5x2xi32>
  return
}

// -----

func @testDataFormatVecPermuteInvalid2dDim1Input(%x: tensor<4x3xi32>) {
  // expected-error @+1 {{requires second dimensions of 2D input to be of size 2}}
  %0 = "tf.DataFormatVecPermute"(%x): (tensor<4x3xi32>) -> tensor<4x3xi32>
  return
}

// -----

func @testDataFormatVecPermuteInvalid3dInput(%x: tensor<4x2x2xi32>) {
  // expected-error @+1 {{requires input of rank 1 or 2}}
  %0 = "tf.DataFormatVecPermute"(%x): (tensor<4x2x2xi32>) -> tensor<4x2x2xi32>
  return
}

// -----

func @testSendTPUEmbeddingGradients(%x: tensor<512x256xf32>) {
  "tf.SendTPUEmbeddingGradients"(%x) {N = 1 : i64, NN = 0 : i64, config = "", operand_segment_sizes = dense<[1, 0]> : vector<2xi32>} : (tensor<512x256xf32>) -> ()
  return
}

// -----

//===--------------------------------------------------------------------===//
//  tf.BatchToSpace
//===--------------------------------------------------------------------===//

func @testBatchToSpaceDynamic(%arg0: tensor<*xf32>, %arg1: tensor<*xi32>) {
  %0 = "tf.BatchToSpace"(%arg0, %arg1) {block_size = 2 : i64} : (tensor<*xf32>, tensor<*xi32>) -> tensor<*xf32>
  return
}

func @testBatchToSpaceRankedInput(%arg0: tensor<?x?x?x?xf32>, %arg1: tensor<*xi32>) {
  %0 = "tf.BatchToSpace"(%arg0, %arg1) {block_size = 2 : i64} : (tensor<?x?x?x?xf32>, tensor<*xi32>) -> tensor<*xf32>
  return
}

func @testBatchToSpaceRankedCrops(%arg0: tensor<*xf32>, %arg1: tensor<?x?xi32>) {
  %0 = "tf.BatchToSpace"(%arg0, %arg1) {block_size = 2 : i64} : (tensor<*xf32>, tensor<?x?xi32>) -> tensor<*xf32>
  return
}

func @testBatchToSpaceRankedOutput(%arg0: tensor<*xf32>, %arg1: tensor<*xi32>) {
  %0 = "tf.BatchToSpace"(%arg0, %arg1) {block_size = 2 : i64} : (tensor<*xf32>, tensor<*xi32>) -> tensor<?x?x?x?xf32>
  return
}

func @testBatchToSpaceStatic(%arg0: tensor<36x8x8x8xf32>) {
  %crops = "tf.Const"() {value = dense<[[1, 2], [3, 4]]> : tensor<2x2xi32>} : () -> tensor<2x2xi32>
  %0 = "tf.BatchToSpace"(%arg0, %crops) {block_size = 3 : i64} : (tensor<36x8x8x8xf32>, tensor<2x2xi32>) -> tensor<4x21x17x8xf32>
  return
}

// -----

func @testBatchToSpaceInvalidInputRank(%arg0: tensor<8xf32>, %arg1: tensor<*xi32>) {
  // expected-error @+1 {{'tf.BatchToSpace' op requires input to be a 4D tensor, but got 'tensor<8xf32>'}}
  %0 = "tf.BatchToSpace"(%arg0, %arg1) {block_size = 2 : i64} : (tensor<8xf32>, tensor<*xi32>) -> tensor<*xf32>
  return
}

// -----

func @testBatchToSpaceInvalidInputBatch(%arg0: tensor<2x4x6x8xf32>, %arg1: tensor<*xi32>) {
  // expected-error @+1 {{'tf.BatchToSpace' op requires input batch (dimension 0) to be evenly divisible by (block_size * block_size), but got input batch 2 and block_size 2}}
  %0 = "tf.BatchToSpace"(%arg0, %arg1) {block_size = 2 : i64} : (tensor<2x4x6x8xf32>, tensor<*xi32>) -> tensor<*xf32>
  return
}

// -----

func @testBatchToSpaceInvalidCropsRank(%arg0: tensor<*xf32>, %arg1: tensor<?x?x?xi32>) {
  // expected-error @+1 {{'tf.BatchToSpace' op requires crops to be a 2D tensor, but got 'tensor<?x?x?xi32>'}}
  %0 = "tf.BatchToSpace"(%arg0, %arg1) {block_size = 2 : i64} : (tensor<*xf32>, tensor<?x?x?xi32>) -> tensor<*xf32>
  return
}

// -----

func @testBatchToSpaceInvalidCropsFirstDim(%arg0: tensor<*xf32>, %arg1: tensor<3x?xi32>) {
  // expected-error @+1 {{'tf.BatchToSpace' op requires crops to be a tensor<2x2>, but got 'tensor<3x?xi32>'}}
  %0 = "tf.BatchToSpace"(%arg0, %arg1) {block_size = 2 : i64} : (tensor<*xf32>, tensor<3x?xi32>) -> tensor<*xf32>
  return
}

// -----

func @testBatchToSpaceInvalidCropsSecondDim(%arg0: tensor<*xf32>, %arg1: tensor<?x3xi32>) {
  // expected-error @+1 {{'tf.BatchToSpace' op requires crops to be a tensor<2x2>, but got 'tensor<?x3xi32>'}}
  %0 = "tf.BatchToSpace"(%arg0, %arg1) {block_size = 2 : i64} : (tensor<*xf32>, tensor<?x3xi32>) -> tensor<*xf32>
  return
}

// -----

func @testBatchToSpaceBadCropValues(%arg0: tensor<*xf32>) {
  %crops = "tf.Const"() {value = dense<[[-1, -2], [-3, -4]]> : tensor<2x2xi32>} : () -> tensor<2x2xi32>
  // expected-error @+1 {{'tf.BatchToSpace' op requires all crop values to be nonnegative, but got dense<[[-1, -2], [-3, -4]]> : tensor<2x2xi32>}}
  %0 = "tf.BatchToSpace"(%arg0, %crops) {block_size = 2 : i64} : (tensor<*xf32>, tensor<2x2xi32>) -> tensor<*xf32>
  return
}

// -----

func @testBatchToSpaceInvalidOutputRank(%arg0: tensor<*xf32>, %arg1: tensor<*xi32>) {
  // expected-error @+1 {{'tf.BatchToSpace' op requires output to be a 4D tensor, but got 'tensor<8xf32>'}}
  %0 = "tf.BatchToSpace"(%arg0, %arg1) {block_size = 2 : i64} : (tensor<*xf32>, tensor<*xi32>) -> tensor<8xf32>
  return
}

// -----

func @testBatchToSpaceInvalidOutputBatch(%arg0: tensor<16x8x8x3xf32>, %arg1: tensor<*xi32>) {
  // expected-error @+1 {{'tf.BatchToSpace' op requires output batch (dimension 0) to be equal to input batch (dimension 0) / (block_size * block_size), but got output batch 8, input batch 16, and block_size 2}}
  %0 = "tf.BatchToSpace"(%arg0, %arg1) {block_size = 2 : i64} : (tensor<16x8x8x3xf32>, tensor<*xi32>) -> tensor<8x8x8x3xf32>
  return
}

// -----

func @testBatchToSpaceInvalidOutputHeight(%arg0: tensor<16x8x8x3xf32>, %arg1: tensor<*xi32>) {
  // expected-error @+1 {{'tf.BatchToSpace' op requires output height (dimension 1) to be less than or equal to input height (dimension 1) * block_size, but got output height 17, input height 8, and block_size 2}}
  %0 = "tf.BatchToSpace"(%arg0, %arg1) {block_size = 2 : i64} : (tensor<16x8x8x3xf32>, tensor<*xi32>) -> tensor<4x17x8x3xf32>
  return
}

// -----

func @testBatchToSpaceInvalidOutputHeightCrops(%arg0: tensor<16x8x8x3xf32>) {
  %crops = "tf.Const"() {value = dense<[[1, 2], [3, 4]]> : tensor<2x2xi32>} : () -> tensor<2x2xi32>
  // expected-error @+1 {{'tf.BatchToSpace' op requires output height (dimension 1) to be equal to input height (dimension 1) * block_size - crop_top - crop_bottom, but got output height 8, input height 8, crop_top 1, crop_bottom 2, and block_size 2}}
  %0 = "tf.BatchToSpace"(%arg0, %crops) {block_size = 2 : i64} : (tensor<16x8x8x3xf32>, tensor<2x2xi32>) -> tensor<4x8x9x3xf32>
  return
}

// -----

func @testBatchToSpaceInvalidOutputWidth(%arg0: tensor<16x4x4x3xf32>, %arg1: tensor<*xi32>) {
  // expected-error @+1 {{'tf.BatchToSpace' op requires output width (dimension 2) to be less than or equal to input width (dimension 2) * block_size, but got output width 9, input width 4, and block_size 2}}
  %0 = "tf.BatchToSpace"(%arg0, %arg1) {block_size = 2 : i64} : (tensor<16x4x4x3xf32>, tensor<*xi32>) -> tensor<4x4x9x3xf32>
  return
}

// -----

func @testBatchToSpaceInvalidOutputWidthCrops(%arg0: tensor<16x8x8x3xf32>) {
  %crops = "tf.Const"() {value = dense<[[1, 2], [3, 4]]> : tensor<2x2xi32>} : () -> tensor<2x2xi32>
  // expected-error @+1 {{'tf.BatchToSpace' op requires output width (dimension 2) to be equal to input width (dimension 2) * block_size - crop_left - crop_right, but got output width 8, input width 8, crop_left 3, crop_right 4, and block_size 2}}
  %0 = "tf.BatchToSpace"(%arg0, %crops) {block_size = 2 : i64} : (tensor<16x8x8x3xf32>, tensor<2x2xi32>) -> tensor<4x13x8x3xf32>
  return
}

// -----

func @testBatchToSpaceInvalidOutputDepth(%arg0: tensor<16x8x8x3xf32>, %arg1: tensor<*xi32>) {
  // expected-error @+1 {{'tf.BatchToSpace' op requires output depth (dimension 3) to be equal to input depth (dimension 3), but got output depth 8 and input depth 3}}
  %0 = "tf.BatchToSpace"(%arg0, %arg1) {block_size = 2 : i64} : (tensor<16x8x8x3xf32>, tensor<*xi32>) -> tensor<4x8x8x8xf32>
  return
}

// -----

func @testCaseRegionNoRegions(%arg0: tensor<i32>) {
  // expected-error @+1 {{expects to have at least 1 region}}
  "tf.CaseRegion"(%arg0) {is_stateless = false} : (tensor<i32>) -> ()
  return
}

// -----

func @testCaseRegionBadBranchIndicesShape(%arg0: tensor<8xi32>) {
  // expected-error @+1 {{expects 'branch_index' to be a scalar, but got 'tensor<8xi32>'}}
  "tf.CaseRegion"(%arg0) ( {
    "tf.Yield"() : () -> ()
  }) {is_stateless = false} : (tensor<8xi32>) -> ()
  return
}

// -----

func @testCaseRegionBadBranchIndicesNegative() {
  %0 = "tf.Const"() {value = dense<-1> : tensor<i32>} : () -> tensor<i32>
  // expected-error @+1 {{expects 'branch_index' to be non-negative, but got -1}}
  "tf.CaseRegion"(%0) ( {
    "tf.Yield"() : () -> ()
  }) {is_stateless = false} : (tensor<i32>) -> ()
  return
}

// -----

func @testCaseRegionBadBranchIndicesPositive() {
  %0 = "tf.Const"() {value = dense<1> : tensor<i32>} : () -> tensor<i32>
  // expected-error @+1 {{expects 'branch_index' to be less than the number of regions (1), but got 1}}
  "tf.CaseRegion"(%0) ( {
    "tf.Yield"() : () -> ()
  }) {is_stateless = false} : (tensor<i32>) -> ()
  return
}

// -----

func @testCaseRegionMismatchedNumResults(%arg0: tensor<i32>) {
  // expected-error @+1 {{region #0 should have same number (1) of results as tf.CaseRegion but has 0 results}}
  %1 = "tf.CaseRegion"(%arg0) ( {
    "tf.Yield"() : () -> ()
  }) {is_stateless = false} : (tensor<i32>) -> tensor<i1>
  return
}

// -----

func @testCaseRegionMismatchedResultTypes(%arg0: tensor<i32>, %arg1: tensor<f32>) {
  // expected-error @+1 {{region #0 result type tensor<f32> is incompatible with tf.CaseRegion result type tensor<i1> at index 0}}
  %1 = "tf.CaseRegion"(%arg0) ( {
    "tf.Yield"(%arg1) : (tensor<f32>) -> ()
  }) {is_stateless = false} : (tensor<i32>) -> tensor<i1>
  return
}

// -----

<<<<<<< HEAD
func @testTile(%arg0: tensor<2x3x?xf32>) {
  %cst = constant dense <[2, 3, 4]> : tensor<3xi32>
  %0 = "tf.Tile"(%arg0, %cst) : (tensor<2x3x?xf32>, tensor<3xi32>) -> tensor<4x9x?xf32>
  return
}

// -----

func @testTileRank0Input(%arg0: tensor<f32>, %arg1: tensor<i32>) {
  // expected-error @+1 {{expected input to be rank 1 or higher, got rank = 0}}
  %0 = "tf.Tile"(%arg0, %arg1) : (tensor<f32>, tensor<i32>) -> tensor<f32>
  return
}

// -----

func @testTileMultipleNotRank1(%arg0: tensor<2x3xf32>, %arg1: tensor<1x1xi32>) {
  // expected-error @+1 {{expected multiples to be rank 1, got rank = 2}}
  %0 = "tf.Tile"(%arg0, %arg1) : (tensor<2x3xf32>, tensor<1x1xi32>) -> tensor<2x3xf32>
  return
}

// -----

func @testTileInputRankNotEqualToMultiplesSize(%arg0: tensor<2x3xf32>, %arg1: tensor<3xi32>) {
  // expected-error @+1 {{expected size of multiples equal to rank of input, got multiples of size 3, and input of rank 2}}
  %0 = "tf.Tile"(%arg0, %arg1) : (tensor<2x3xf32>, tensor<3xi32>) -> tensor<2x3xf32>
  return
}

// -----

func @testTileInputRankNotEqualToOutputRank(%arg0: tensor<2x3xf32>, %arg1: tensor<2xi32>) {
  // expected-error @+1 {{expected rank of input to equal to rank of output, got input of rank 2, and output of rank 3}}
  %0 = "tf.Tile"(%arg0, %arg1) : (tensor<2x3xf32>, tensor<2xi32>) -> tensor<2x3x1xf32>
  return
}

// -----

func @testTileNegativeMultiples(%arg0: tensor<2x3xf32>) {
  %cst = constant dense <[-1, 1]> : tensor<2xi32>
  // expected-error @+1 {{expected multiples to be non-negative, got multiples[0] = -1}}
  %0 = "tf.Tile"(%arg0, %cst) : (tensor<2x3xf32>, tensor<2xi32>) -> tensor<2x3xf32>
  return
}

// -----

func @testTileInvalidOutputShape(%arg0: tensor<2x3xf32>) {
  %cst = constant dense <[2, 3]> : tensor<2xi32>
  // expected-error @+1 {{requires input.shape[1] (3) * 3 to be equal to output.shape[1] (6)}}
  %0 = "tf.Tile"(%arg0, %cst) : (tensor<2x3xf32>, tensor<2xi32>) -> tensor<4x6xf32>
  return
=======
// Test valid tf.Cumsum
func @testCumsum(%arg: tensor<8x16xf32>, %axis: tensor<i32>) -> tensor<8x16xf32> {
  %0 = "tf.Cumsum"(%arg, %axis) : (tensor<8x16xf32>, tensor<i32>) -> tensor<8x16xf32>
  return %0 : tensor<8x16xf32>
}

// -----

func @testCumprod(%arg: tensor<8x16xf32>, %axis: tensor<2xi32>) -> tensor<8x16xf32> {
  // expected-error @+1 {{requires scalar axis operand}}
  %0 = "tf.Cumprod"(%arg, %axis) : (tensor<8x16xf32>, tensor<2xi32>) -> tensor<8x16xf32>
  return %0 : tensor<8x16xf32>
}

// -----

func @testCumprod(%arg: tensor<8x16xf32>) -> tensor<8x16xf32> {
  %axis = constant dense<-3> : tensor<i32>
  // expected-error @+1 {{axis operand should be within range [-2, 2)}}
  %0 = "tf.Cumprod"(%arg, %axis) : (tensor<8x16xf32>, tensor<i32>) -> tensor<8x16xf32>
  return %0 : tensor<8x16xf32>
>>>>>>> a3d2b5a9
}<|MERGE_RESOLUTION|>--- conflicted
+++ resolved
@@ -3376,63 +3376,6 @@
 
 // -----
 
-<<<<<<< HEAD
-func @testTile(%arg0: tensor<2x3x?xf32>) {
-  %cst = constant dense <[2, 3, 4]> : tensor<3xi32>
-  %0 = "tf.Tile"(%arg0, %cst) : (tensor<2x3x?xf32>, tensor<3xi32>) -> tensor<4x9x?xf32>
-  return
-}
-
-// -----
-
-func @testTileRank0Input(%arg0: tensor<f32>, %arg1: tensor<i32>) {
-  // expected-error @+1 {{expected input to be rank 1 or higher, got rank = 0}}
-  %0 = "tf.Tile"(%arg0, %arg1) : (tensor<f32>, tensor<i32>) -> tensor<f32>
-  return
-}
-
-// -----
-
-func @testTileMultipleNotRank1(%arg0: tensor<2x3xf32>, %arg1: tensor<1x1xi32>) {
-  // expected-error @+1 {{expected multiples to be rank 1, got rank = 2}}
-  %0 = "tf.Tile"(%arg0, %arg1) : (tensor<2x3xf32>, tensor<1x1xi32>) -> tensor<2x3xf32>
-  return
-}
-
-// -----
-
-func @testTileInputRankNotEqualToMultiplesSize(%arg0: tensor<2x3xf32>, %arg1: tensor<3xi32>) {
-  // expected-error @+1 {{expected size of multiples equal to rank of input, got multiples of size 3, and input of rank 2}}
-  %0 = "tf.Tile"(%arg0, %arg1) : (tensor<2x3xf32>, tensor<3xi32>) -> tensor<2x3xf32>
-  return
-}
-
-// -----
-
-func @testTileInputRankNotEqualToOutputRank(%arg0: tensor<2x3xf32>, %arg1: tensor<2xi32>) {
-  // expected-error @+1 {{expected rank of input to equal to rank of output, got input of rank 2, and output of rank 3}}
-  %0 = "tf.Tile"(%arg0, %arg1) : (tensor<2x3xf32>, tensor<2xi32>) -> tensor<2x3x1xf32>
-  return
-}
-
-// -----
-
-func @testTileNegativeMultiples(%arg0: tensor<2x3xf32>) {
-  %cst = constant dense <[-1, 1]> : tensor<2xi32>
-  // expected-error @+1 {{expected multiples to be non-negative, got multiples[0] = -1}}
-  %0 = "tf.Tile"(%arg0, %cst) : (tensor<2x3xf32>, tensor<2xi32>) -> tensor<2x3xf32>
-  return
-}
-
-// -----
-
-func @testTileInvalidOutputShape(%arg0: tensor<2x3xf32>) {
-  %cst = constant dense <[2, 3]> : tensor<2xi32>
-  // expected-error @+1 {{requires input.shape[1] (3) * 3 to be equal to output.shape[1] (6)}}
-  %0 = "tf.Tile"(%arg0, %cst) : (tensor<2x3xf32>, tensor<2xi32>) -> tensor<4x6xf32>
-  return
-=======
-// Test valid tf.Cumsum
 func @testCumsum(%arg: tensor<8x16xf32>, %axis: tensor<i32>) -> tensor<8x16xf32> {
   %0 = "tf.Cumsum"(%arg, %axis) : (tensor<8x16xf32>, tensor<i32>) -> tensor<8x16xf32>
   return %0 : tensor<8x16xf32>
@@ -3453,5 +3396,62 @@
   // expected-error @+1 {{axis operand should be within range [-2, 2)}}
   %0 = "tf.Cumprod"(%arg, %axis) : (tensor<8x16xf32>, tensor<i32>) -> tensor<8x16xf32>
   return %0 : tensor<8x16xf32>
->>>>>>> a3d2b5a9
+}
+
+// -----
+
+func @testTile(%arg0: tensor<2x3x?xf32>) {
+  %cst = constant dense <[2, 3, 4]> : tensor<3xi32>
+  %0 = "tf.Tile"(%arg0, %cst) : (tensor<2x3x?xf32>, tensor<3xi32>) -> tensor<4x9x?xf32>
+  return
+}
+
+// -----
+
+func @testTileRank0Input(%arg0: tensor<f32>, %arg1: tensor<i32>) {
+  // expected-error @+1 {{expected input to be rank 1 or higher, got rank = 0}}
+  %0 = "tf.Tile"(%arg0, %arg1) : (tensor<f32>, tensor<i32>) -> tensor<f32>
+  return
+}
+
+// -----
+
+func @testTileMultipleNotRank1(%arg0: tensor<2x3xf32>, %arg1: tensor<1x1xi32>) {
+  // expected-error @+1 {{expected multiples to be rank 1, got rank = 2}}
+  %0 = "tf.Tile"(%arg0, %arg1) : (tensor<2x3xf32>, tensor<1x1xi32>) -> tensor<2x3xf32>
+  return
+}
+
+// -----
+
+func @testTileInputRankNotEqualToMultiplesSize(%arg0: tensor<2x3xf32>, %arg1: tensor<3xi32>) {
+  // expected-error @+1 {{expected size of multiples equal to rank of input, got multiples of size 3, and input of rank 2}}
+  %0 = "tf.Tile"(%arg0, %arg1) : (tensor<2x3xf32>, tensor<3xi32>) -> tensor<2x3xf32>
+  return
+}
+
+// -----
+
+func @testTileInputRankNotEqualToOutputRank(%arg0: tensor<2x3xf32>, %arg1: tensor<2xi32>) {
+  // expected-error @+1 {{expected rank of input to equal to rank of output, got input of rank 2, and output of rank 3}}
+  %0 = "tf.Tile"(%arg0, %arg1) : (tensor<2x3xf32>, tensor<2xi32>) -> tensor<2x3x1xf32>
+  return
+}
+
+// -----
+
+func @testTileNegativeMultiples(%arg0: tensor<2x3xf32>) {
+  %cst = constant dense <[-1, 1]> : tensor<2xi32>
+  // expected-error @+1 {{expected multiples to be non-negative, got multiples[0] = -1}}
+  %0 = "tf.Tile"(%arg0, %cst) : (tensor<2x3xf32>, tensor<2xi32>) -> tensor<2x3xf32>
+  return
+}
+
+// -----
+
+func @testTileInvalidOutputShape(%arg0: tensor<2x3xf32>) {
+  %cst = constant dense <[2, 3]> : tensor<2xi32>
+  // expected-error @+1 {{requires input.shape[1] (3) * 3 to be equal to output.shape[1] (6)}}
+  %0 = "tf.Tile"(%arg0, %cst) : (tensor<2x3xf32>, tensor<2xi32>) -> tensor<4x6xf32>
+  return
 }